"""
Run All Backtests and Calculate Performance Metrics

This script runs all available backtest strategies and calculates comprehensive
performance metrics including:
- Average return
- Average drawdown
- Standard deviation of returns
- Standard deviation of downside returns
- Sharpe ratio
- Sortino ratio
- Information coefficient

The results are compiled into a summary table for easy comparison.
"""

import pandas as pd
import numpy as np
import sys
import os
from datetime import datetime
import argparse

# Add parent directories to path for imports
sys.path.insert(0, os.path.join(os.path.dirname(__file__), '..', '..'))
sys.path.insert(0, os.path.join(os.path.dirname(__file__), '..', '..', 'signals'))
sys.path.insert(0, os.path.join(os.path.dirname(__file__), '..', '..', 'data', 'scripts'))
sys.path.insert(0, os.path.join(os.path.dirname(__file__), '..', '..', 'backtests', 'scripts'))

# Import backtest functions
from backtests.scripts.backtest_breakout_signals import backtest as backtest_breakout, load_data
from backtests.scripts.backtest_mean_reversion import (
    calculate_z_scores, categorize_moves, analyze_mean_reversion, load_data
)
from backtests.scripts.backtest_size_factor import (
    backtest as backtest_size, load_marketcap_data, load_data
)
from backtests.scripts.backtest_carry_factor import (
    backtest as backtest_carry, load_funding_rates, load_price_data
)
from backtests.scripts.backtest_20d_from_200d_high import (
    backtest as backtest_days_from_high, load_data
)
from backtests.scripts.backtest_open_interest_divergence import (
    backtest as backtest_oi_divergence, load_price_data as load_oi_price_data,
    load_oi_data, BacktestConfig as OIBacktestConfig
)
from backtests.scripts.backtest_volatility_factor import (
    backtest as backtest_volatility, load_data
)
from backtests.scripts.backtest_kurtosis_factor import (
    backtest as backtest_kurtosis, load_data
)
from backtests.scripts.backtest_beta_factor import (
    run_backtest as backtest_beta, load_data
)
<<<<<<< HEAD
from backtests.scripts.backtest_adf_factor import (
    run_backtest as run_adf_backtest, load_data
)
=======
>>>>>>> 1d192b93


def calculate_comprehensive_metrics(portfolio_df, initial_capital, benchmark_returns=None):
    """
    Calculate comprehensive performance metrics.
    
    Args:
        portfolio_df (pd.DataFrame): DataFrame with portfolio values over time
        initial_capital (float): Initial portfolio capital
        benchmark_returns (pd.Series): Benchmark returns for IC calculation (optional)
        
    Returns:
        dict: Dictionary of comprehensive performance metrics
    """
    # Calculate returns
    portfolio_df = portfolio_df.copy()
    portfolio_df['daily_return'] = portfolio_df['portfolio_value'].pct_change()
    portfolio_df['log_return'] = np.log(
        portfolio_df['portfolio_value'] / portfolio_df['portfolio_value'].shift(1)
    )
    
    # Filter out NaN values
    daily_returns = portfolio_df['daily_return'].dropna()
    log_returns = portfolio_df['log_return'].dropna()
    
    if len(daily_returns) == 0:
        return None
    
    # --- Basic Return Metrics ---
    final_value = portfolio_df['portfolio_value'].iloc[-1]
    total_return = (final_value - initial_capital) / initial_capital
    
    num_days = len(portfolio_df)
    years = num_days / 365.25
    annualized_return = (final_value / initial_capital) ** (1 / years) - 1 if years > 0 else 0
    
    # Average daily return (annualized)
    avg_daily_return = daily_returns.mean()
    avg_annual_return = (1 + avg_daily_return) ** 365 - 1
    
    # --- Volatility Metrics ---
    # Standard deviation of returns (annualized)
    daily_vol = log_returns.std()
    annualized_vol = daily_vol * np.sqrt(365)
    
    # Downside deviation (annualized) - only negative returns
    downside_returns = log_returns[log_returns < 0]
    downside_vol = downside_returns.std() if len(downside_returns) > 0 else 0
    annualized_downside_vol = downside_vol * np.sqrt(365)
    
    # --- Drawdown Metrics ---
    # Calculate running drawdown
    cumulative_returns = (1 + daily_returns.fillna(0)).cumprod()
    running_max = cumulative_returns.expanding().max()
    drawdown = (cumulative_returns - running_max) / running_max
    
    # Maximum drawdown
    max_drawdown = drawdown.min()
    
    # Average drawdown (average of all drawdown periods)
    # A drawdown period is when portfolio is below previous peak
    in_drawdown = drawdown < 0
    avg_drawdown = drawdown[in_drawdown].mean() if in_drawdown.any() else 0
    
    # --- Risk-Adjusted Return Metrics ---
    # Sharpe ratio (assuming 0% risk-free rate)
    sharpe_ratio = annualized_return / annualized_vol if annualized_vol > 0 else 0
    
    # Sortino ratio (using downside deviation)
    sortino_ratio = (annualized_return / annualized_downside_vol 
                     if annualized_downside_vol > 0 else 0)
    
    # --- Information Coefficient ---
    # IC measures correlation between predicted and actual returns
    # For strategies, we can calculate autocorrelation of returns as a signal quality measure
    # Alternatively, if we have benchmark returns, we can calculate tracking error
    information_coefficient = None
    if benchmark_returns is not None:
        # Calculate IC as correlation between strategy returns and benchmark
        try:
            # Align returns
            aligned_returns = pd.concat([daily_returns, benchmark_returns], axis=1, join='inner')
            if len(aligned_returns) > 1:
                information_coefficient = aligned_returns.corr().iloc[0, 1]
        except:
            pass
    
    # If no benchmark, calculate return predictability using autocorrelation
    if information_coefficient is None:
        # Use 1-day autocorrelation as a measure of signal quality
        if len(daily_returns) > 1:
            information_coefficient = daily_returns.autocorr(lag=1)
    
    # --- Additional Metrics ---
    # Win rate
    positive_days = (daily_returns > 0).sum()
    win_rate = positive_days / len(daily_returns) if len(daily_returns) > 0 else 0
    
    # Calmar ratio (annualized return / max drawdown)
    calmar_ratio = (annualized_return / abs(max_drawdown) 
                   if max_drawdown != 0 else 0)
    
    metrics = {
        'avg_return': avg_annual_return,
        'avg_drawdown': avg_drawdown,
        'stdev_return': annualized_vol,
        'stdev_downside_return': annualized_downside_vol,
        'sharpe_ratio': sharpe_ratio,
        'sortino_ratio': sortino_ratio,
        'information_coefficient': information_coefficient if information_coefficient is not None else 0,
        
        # Additional useful metrics
        'total_return': total_return,
        'annualized_return': annualized_return,
        'max_drawdown': max_drawdown,
        'win_rate': win_rate,
        'calmar_ratio': calmar_ratio,
        'num_days': num_days,
        'final_value': final_value,
    }
    
    return metrics


def run_breakout_backtest(data_file, **kwargs):
    """Run breakout signal backtest."""
    print("\n" + "="*80)
    print("Running Breakout Signal Backtest")
    print("="*80)
    
    try:
        data = load_data(data_file)
        results = backtest_breakout(
            data=data,
            entry_window=kwargs.get('entry_window', 50),
            exit_window=kwargs.get('exit_window', 70),
            volatility_window=kwargs.get('volatility_window', 30),
            initial_capital=kwargs.get('initial_capital', 10000),
            leverage=kwargs.get('leverage', 1.0),
            long_allocation=kwargs.get('long_allocation', 0.5),
            short_allocation=kwargs.get('short_allocation', 0.5),
            start_date=kwargs.get('start_date'),
            end_date=kwargs.get('end_date')
        )
        
        # Calculate comprehensive metrics
        metrics = calculate_comprehensive_metrics(
            results['portfolio_values'],
            kwargs.get('initial_capital', 10000)
        )
        
        return {
            'strategy': 'Breakout Signal',
            'description': f"Entry: {kwargs.get('entry_window', 50)}d, Exit: {kwargs.get('exit_window', 70)}d",
            'metrics': metrics,
            'results': results
        }
    except Exception as e:
        print(f"Error in Breakout backtest: {e}")
        import traceback
        traceback.print_exc()
        return None


def run_mean_reversion_backtest(data_file, **kwargs):
    """Run mean reversion backtest."""
    print("\n" + "="*80)
    print("Running Mean Reversion Backtest")
    print("="*80)
    
    try:
        data = load_data(data_file)
        
        # Calculate z-scores
        data_with_zscores = calculate_z_scores(
            data, 
            lookback_window=kwargs.get('lookback_window', 30)
        )
        
        # Categorize moves
        data_categorized = categorize_moves(
            data_with_zscores,
            return_threshold=kwargs.get('return_threshold', 1.0),
            volume_threshold=kwargs.get('volume_threshold', 1.0)
        )
        
        # Analyze mean reversion
        results = analyze_mean_reversion(data_categorized)
        
        # Create a synthetic portfolio based on mean reversion signals
        # We'll use the directional category with best performance
        directional_stats = results['by_directional_category']
        
        if not directional_stats.empty:
            best_strategy = directional_stats.loc[
                directional_stats['mean_forward_return'].idxmax()
            ]
            
            # Create portfolio from detailed data
            detailed_data = results['detailed_data']
            
            # Filter for best strategy category
            strategy_data = detailed_data[
                detailed_data['category_directional'] == best_strategy['category']
            ].copy()
            
            if len(strategy_data) > 0:
                # Create cumulative portfolio value
                initial_capital = kwargs.get('initial_capital', 10000)
                strategy_data = strategy_data.sort_values('date')
                strategy_data['cumulative_return'] = (
                    1 + strategy_data['forward_1d_return'].fillna(0)
                ).cumprod()
                strategy_data['portfolio_value'] = (
                    initial_capital * strategy_data['cumulative_return']
                )
                
                # Calculate metrics
                portfolio_df = strategy_data[['date', 'portfolio_value']].copy()
                metrics = calculate_comprehensive_metrics(
                    portfolio_df,
                    initial_capital
                )
                
                return {
                    'strategy': 'Mean Reversion',
                    'description': f"Best category: {best_strategy['category']}",
                    'metrics': metrics,
                    'results': results
                }
        
        print("Insufficient data for mean reversion backtest")
        return None
        
    except Exception as e:
        print(f"Error in Mean Reversion backtest: {e}")
        import traceback
        traceback.print_exc()
        return None


def run_size_factor_backtest(data_file, marketcap_file, **kwargs):
    """Run size factor backtest."""
    print("\n" + "="*80)
    print("Running Size Factor Backtest")
    print("="*80)
    
    try:
        price_data = load_data(data_file)
        marketcap_data = load_marketcap_data(filepath=marketcap_file)
        
        if marketcap_data is None or len(marketcap_data) == 0:
            print("No market cap data available")
            return None
        
        # Normalize column names (handle both API and CSV formats)
        if 'Market Cap' in marketcap_data.columns:
            marketcap_data = marketcap_data.rename(columns={'Market Cap': 'market_cap', 'Symbol': 'symbol'})
        if 'symbol' not in marketcap_data.columns and 'Symbol' in marketcap_data.columns:
            marketcap_data = marketcap_data.rename(columns={'Symbol': 'symbol'})
        
        results = backtest_size(
            price_data=price_data,
            marketcap_data=marketcap_data,
            strategy=kwargs.get('strategy', 'long_small_short_large'),
            num_buckets=kwargs.get('num_buckets', 5),
            volatility_window=kwargs.get('volatility_window', 30),
            rebalance_days=kwargs.get('rebalance_days', 7),
            initial_capital=kwargs.get('initial_capital', 10000),
            leverage=kwargs.get('leverage', 1.0),
            long_allocation=kwargs.get('long_allocation', 0.5),
            short_allocation=kwargs.get('short_allocation', 0.5),
            start_date=kwargs.get('start_date'),
            end_date=kwargs.get('end_date')
        )
        
        # Calculate comprehensive metrics
        metrics = calculate_comprehensive_metrics(
            results['portfolio_values'],
            kwargs.get('initial_capital', 10000)
        )
        
        return {
            'strategy': 'Size Factor',
            'description': f"Strategy: {kwargs.get('strategy', 'long_small_short_large')}",
            'metrics': metrics,
            'results': results
        }
    except Exception as e:
        print(f"Error in Size Factor backtest: {e}")
        import traceback
        traceback.print_exc()
        return None


def run_carry_factor_backtest(data_file, funding_rates_file, **kwargs):
    """Run carry factor backtest."""
    print("\n" + "="*80)
    print("Running Carry Factor Backtest")
    print("="*80)
    
    try:
        price_data = load_price_data(data_file)
        funding_data = load_funding_rates(funding_rates_file)
        
        if funding_data is None or len(funding_data) == 0:
            print("No funding rates data available")
            return None
        
        results = backtest_carry(
            price_data=price_data,
            funding_data=funding_data,
            top_n=kwargs.get('top_n', 10),
            bottom_n=kwargs.get('bottom_n', 10),
            volatility_window=kwargs.get('volatility_window', 30),
            rebalance_days=kwargs.get('rebalance_days', 7),
            initial_capital=kwargs.get('initial_capital', 10000),
            leverage=kwargs.get('leverage', 1.0),
            long_allocation=kwargs.get('long_allocation', 0.5),
            short_allocation=kwargs.get('short_allocation', 0.5),
            start_date=kwargs.get('start_date'),
            end_date=kwargs.get('end_date')
        )
        
        # Calculate comprehensive metrics
        metrics = calculate_comprehensive_metrics(
            results['portfolio_values'],
            kwargs.get('initial_capital', 10000)
        )
        
        return {
            'strategy': 'Carry Factor',
            'description': f"Top {kwargs.get('top_n', 10)} short, Bottom {kwargs.get('bottom_n', 10)} long",
            'metrics': metrics,
            'results': results
        }
    except Exception as e:
        print(f"Error in Carry Factor backtest: {e}")
        import traceback
        traceback.print_exc()
        return None


def run_days_from_high_backtest(data_file, **kwargs):
    """Run days from high backtest."""
    print("\n" + "="*80)
    print("Running Days from High Backtest")
    print("="*80)
    
    try:
        data = load_data(data_file)
        results = backtest_days_from_high(
            data=data,
            days_threshold=kwargs.get('days_threshold', 20),
            volatility_window=kwargs.get('volatility_window', 30),
            initial_capital=kwargs.get('initial_capital', 10000),
            start_date=kwargs.get('start_date'),
            end_date=kwargs.get('end_date')
        )
        
        # Calculate comprehensive metrics
        metrics = calculate_comprehensive_metrics(
            results['portfolio_values'],
            kwargs.get('initial_capital', 10000)
        )
        
        return {
            'strategy': 'Days from High',
            'description': f"Max {kwargs.get('days_threshold', 20)} days from 200d high",
            'metrics': metrics,
            'results': results
        }
    except Exception as e:
        print(f"Error in Days from High backtest: {e}")
        import traceback
        traceback.print_exc()
        return None


def run_oi_divergence_backtest(data_file, oi_data_file, **kwargs):
    """Run OI divergence backtest."""
    print("\n" + "="*80)
    print("Running OI Divergence Backtest")
    print("="*80)
    
    try:
        price_data = load_oi_price_data(data_file)
        oi_data = load_oi_data(oi_data_file)
        
        if oi_data is None or len(oi_data) == 0:
            print("No OI data available")
            return None
        
        mode = kwargs.get('oi_mode', 'divergence')
        cfg = OIBacktestConfig(
            lookback=kwargs.get('lookback', 30),
            volatility_window=kwargs.get('volatility_window', 30),
            rebalance_days=kwargs.get('rebalance_days', 7),
            top_n=kwargs.get('top_n', 10),
            bottom_n=kwargs.get('bottom_n', 10),
            mode=mode,
            initial_capital=kwargs.get('initial_capital', 10000),
        )
        
        results = backtest_oi_divergence(
            price_df=price_data,
            oi_df=oi_data,
            cfg=cfg
        )
        
        # Calculate comprehensive metrics
        metrics = calculate_comprehensive_metrics(
            results['portfolio_values'],
            kwargs.get('initial_capital', 10000)
        )
        
        return {
            'strategy': f'OI Divergence ({mode})',
            'description': f"Mode: {mode}, Top {kwargs.get('top_n', 10)}, Bottom {kwargs.get('bottom_n', 10)}",
            'metrics': metrics,
            'results': results
        }
    except Exception as e:
        print(f"Error in OI Divergence backtest: {e}")
        import traceback
        traceback.print_exc()
        return None


def run_volatility_factor_backtest(data_file, **kwargs):
    """Run volatility factor backtest."""
    print("\n" + "="*80)
    print("Running Volatility Factor Backtest")
    print("="*80)
    
    try:
        price_data = load_data(data_file)
        
        results = backtest_volatility(
            price_data=price_data,
            strategy=kwargs.get('strategy', 'long_low_short_high'),
            num_quintiles=kwargs.get('num_quintiles', 5),
            volatility_window=kwargs.get('volatility_window', 30),
            rebalance_days=kwargs.get('rebalance_days', 7),
            initial_capital=kwargs.get('initial_capital', 10000),
            leverage=kwargs.get('leverage', 1.0),
            long_allocation=kwargs.get('long_allocation', 0.5),
            short_allocation=kwargs.get('short_allocation', 0.5),
            weighting_method=kwargs.get('weighting_method', 'equal'),
            start_date=kwargs.get('start_date'),
            end_date=kwargs.get('end_date')
        )
        
        # Calculate comprehensive metrics
        metrics = calculate_comprehensive_metrics(
            results['portfolio_values'],
            kwargs.get('initial_capital', 10000)
        )
        
        return {
            'strategy': 'Volatility Factor',
            'description': f"Strategy: {kwargs.get('strategy', 'long_low_short_high')}",
            'metrics': metrics,
            'results': results
        }
    except Exception as e:
        print(f"Error in Volatility Factor backtest: {e}")
        import traceback
        traceback.print_exc()
        return None


def run_kurtosis_factor_backtest(data_file, **kwargs):
    """Run kurtosis factor backtest."""
    print("\n" + "="*80)
    print("Running Kurtosis Factor Backtest")
    print("="*80)
    
    try:
        price_data = load_data(data_file)
        
        results = backtest_kurtosis(
            price_data=price_data,
            strategy=kwargs.get('strategy', 'momentum'),
            kurtosis_window=kwargs.get('kurtosis_window', 30),
            volatility_window=kwargs.get('volatility_window', 30),
            rebalance_days=kwargs.get('rebalance_days', 14),
            initial_capital=kwargs.get('initial_capital', 10000),
            leverage=kwargs.get('leverage', 1.0),
            long_allocation=kwargs.get('long_allocation', 0.5),
            short_allocation=kwargs.get('short_allocation', 0.5),
            weighting=kwargs.get('weighting', 'risk_parity'),
            long_percentile=kwargs.get('long_percentile', 20),
            short_percentile=kwargs.get('short_percentile', 80),
            start_date=kwargs.get('start_date'),
            end_date=kwargs.get('end_date')
        )
        
        # Calculate comprehensive metrics
        metrics = calculate_comprehensive_metrics(
            results['portfolio_values'],
            kwargs.get('initial_capital', 10000)
        )
        
        return {
            'strategy': 'Kurtosis Factor',
            'description': f"Strategy: {kwargs.get('strategy', 'momentum')}, Rebal: {kwargs.get('rebalance_days', 14)}d",
            'metrics': metrics,
            'results': results
        }
    except Exception as e:
        print(f"Error in Kurtosis Factor backtest: {e}")
        import traceback
        traceback.print_exc()
        return None


def run_beta_factor_backtest(data_file, **kwargs):
    """Run beta factor backtest."""
    print("\n" + "="*80)
    print("Running Beta Factor Backtest")
    print("="*80)
    
    try:
        price_data = load_data(data_file)
        
        results = backtest_beta(
            data=price_data,
            strategy=kwargs.get('strategy', 'betting_against_beta'),
            beta_window=kwargs.get('beta_window', 90),
            volatility_window=kwargs.get('volatility_window', 30),
            rebalance_days=kwargs.get('rebalance_days', 1),
            num_quintiles=kwargs.get('num_quintiles', 5),
            long_percentile=kwargs.get('long_percentile', 20),
            short_percentile=kwargs.get('short_percentile', 80),
            weighting_method=kwargs.get('weighting_method', 'risk_parity'),
            initial_capital=kwargs.get('initial_capital', 10000),
            leverage=kwargs.get('leverage', 1.0),
            long_allocation=kwargs.get('long_allocation', 0.5),
            short_allocation=kwargs.get('short_allocation', 0.5),
            min_volume=kwargs.get('min_volume', 5000000),
            min_market_cap=kwargs.get('min_market_cap', 50000000),
            start_date=kwargs.get('start_date'),
            end_date=kwargs.get('end_date')
        )
        
        # Calculate comprehensive metrics
        metrics = calculate_comprehensive_metrics(
            results['portfolio_values'],
            kwargs.get('initial_capital', 10000)
        )
        
        return {
            'strategy': 'Beta Factor (BAB)',
            'description': f"Strategy: BAB, Weighting: {kwargs.get('weighting_method', 'risk_parity')}, Rebal: {kwargs.get('rebalance_days', 1)}d",
            'metrics': metrics,
            'results': results
        }
    except Exception as e:
        print(f"Error in Beta Factor backtest: {e}")
        import traceback
        traceback.print_exc()
        return None


<<<<<<< HEAD
def run_adf_factor_backtest(data_file, **kwargs):
    """Run ADF factor backtest."""
    print("\n" + "="*80)
    print(f"Running ADF Factor Backtest - {kwargs.get('strategy', 'mean_reversion_premium')}")
    print("="*80)
    
    try:
        price_data = load_data(data_file)
        
        results = run_adf_backtest(
            data=price_data,
            strategy=kwargs.get('strategy', 'mean_reversion_premium'),
            adf_window=kwargs.get('adf_window', 60),
            regression=kwargs.get('regression', 'ct'),
            volatility_window=kwargs.get('volatility_window', 30),
            rebalance_days=kwargs.get('rebalance_days', 7),
            num_quintiles=kwargs.get('num_quintiles', 5),
            long_percentile=kwargs.get('long_percentile', 20),
            short_percentile=kwargs.get('short_percentile', 80),
            weighting_method=kwargs.get('weighting_method', 'equal_weight'),
            initial_capital=kwargs.get('initial_capital', 10000),
            leverage=kwargs.get('leverage', 1.0),
            long_allocation=kwargs.get('long_allocation', 0.5),
            short_allocation=kwargs.get('short_allocation', 0.5),
            min_volume=kwargs.get('min_volume', 5_000_000),
            min_market_cap=kwargs.get('min_market_cap', 50_000_000),
            start_date=kwargs.get('start_date'),
            end_date=kwargs.get('end_date')
        )
        
        # Calculate comprehensive metrics
        metrics = calculate_comprehensive_metrics(
            results['portfolio_values'],
            kwargs.get('initial_capital', 10000)
        )
        
        return {
            'strategy': f'ADF Factor ({kwargs.get("strategy", "mean_reversion_premium")})',
            'description': f"ADF window: {kwargs.get('adf_window', 60)}d, Rebal: {kwargs.get('rebalance_days', 7)}d",
            'metrics': metrics,
            'results': results
        }
    except Exception as e:
        print(f"Error in ADF Factor backtest: {e}")
        import traceback
        traceback.print_exc()
        return None


=======
>>>>>>> 1d192b93
def create_summary_table(all_results):
    """
    Create summary table with all metrics.
    
    Args:
        all_results (list): List of dictionaries with backtest results
        
    Returns:
        pd.DataFrame: Summary table with all metrics
    """
    summary_data = []
    
    for result in all_results:
        if result is None or result['metrics'] is None:
            continue
        
        metrics = result['metrics']
        
        summary_data.append({
            'Strategy': result['strategy'],
            'Description': result['description'],
            'Avg Return': metrics['avg_return'],
            'Avg Drawdown': metrics['avg_drawdown'],
            'Stdev Return': metrics['stdev_return'],
            'Stdev Downside Return': metrics['stdev_downside_return'],
            'Sharpe Ratio': metrics['sharpe_ratio'],
            'Sortino Ratio': metrics['sortino_ratio'],
            'Information Coefficient': metrics['information_coefficient'],
            'Max Drawdown': metrics['max_drawdown'],
            'Win Rate': metrics['win_rate'],
            'Calmar Ratio': metrics['calmar_ratio'],
            'Total Return': metrics['total_return'],
            'Final Value': metrics['final_value'],
            'Num Days': metrics['num_days']
        })
    
    summary_df = pd.DataFrame(summary_data)
    return summary_df


def calculate_sharpe_weights_with_floor(summary_df, min_weight=0.05):
    """
    Calculate portfolio weights based on Sharpe ratios with a minimum weight floor.
    ALL strategies receive at least min_weight allocation (including negative Sharpe).
    
    Args:
        summary_df (pd.DataFrame): Summary DataFrame with backtest results
        min_weight (float): Minimum weight per strategy (default 5%)
        
    Returns:
        pd.DataFrame: DataFrame with strategies and their weights
    """
    if summary_df.empty:
        return None
    
    # Include ALL strategies (both positive and negative Sharpe)
    all_strategies = summary_df.copy()
    
    # Separate positive and negative Sharpe strategies
    positive_sharpe = all_strategies[all_strategies['Sharpe Ratio'] > 0].copy()
    negative_sharpe = all_strategies[all_strategies['Sharpe Ratio'] <= 0].copy()
    
    # Calculate initial weights for positive Sharpe strategies
    if len(positive_sharpe) > 0:
        total_sharpe = positive_sharpe['Sharpe Ratio'].sum()
        positive_sharpe['Initial_Weight'] = positive_sharpe['Sharpe Ratio'] / total_sharpe
        
        # Scale positive weights to leave room for negative strategies
        # Reserve min_weight for each negative strategy
        reserved_weight = len(negative_sharpe) * min_weight
        available_weight = 1.0 - reserved_weight
        positive_sharpe['Initial_Weight'] = positive_sharpe['Initial_Weight'] * available_weight
    else:
        # If no positive Sharpe strategies, distribute equally
        positive_sharpe['Initial_Weight'] = 0
    
    # Assign min_weight to negative Sharpe strategies
    negative_sharpe['Initial_Weight'] = min_weight
    
    # Combine both groups
    all_weights = pd.concat([positive_sharpe, negative_sharpe])
    
    # Apply floor to all strategies
    all_weights['Weight'] = all_weights['Initial_Weight'].apply(
        lambda x: max(x, min_weight)
    )
    
    # Renormalize to sum to 1.0
    weight_sum = all_weights['Weight'].sum()
    all_weights['Weight'] = all_weights['Weight'] / weight_sum
    
    # Create output DataFrame
    weights_df = all_weights[['Strategy', 'Description', 'Sharpe Ratio', 'Weight']].copy()
    weights_df['Weight_Pct'] = weights_df['Weight'] * 100
    
    # Sort by weight descending
    weights_df = weights_df.sort_values('Weight', ascending=False)
    
    return weights_df


def print_sharpe_weights(weights_df, summary_df, min_weight=0.05):
    """Print formatted Sharpe-based weights table."""
    print("\n" + "="*120)
    print("SHARPE-BASED PORTFOLIO WEIGHTS")
    print("="*120)
    
    if weights_df is None or weights_df.empty:
        print("\nNo weights to display")
        return
    
    weight_sum = weights_df['Weight'].sum()
    
    print(f"\nWeighting Method: All strategies with {min_weight*100:.0f}% minimum floor")
    print(f"Strategies included: {len(weights_df)} (ALL strategies)")
    print(f"Total weight: {weight_sum:.6f} (should be 1.0)")
    
    # Count positive and negative Sharpe strategies
    positive_count = (weights_df['Sharpe Ratio'] > 0).sum()
    negative_count = (weights_df['Sharpe Ratio'] <= 0).sum()
    print(f"  - Positive Sharpe: {positive_count} strategies")
    print(f"  - Negative Sharpe: {negative_count} strategies (minimum {min_weight*100:.0f}% each)")
    
    print("\nPortfolio Allocation:")
    print("-"*120)
    for idx, row in weights_df.iterrows():
        sharpe_indicator = "✓" if row['Sharpe Ratio'] > 0 else "✗"
        print(f"  {sharpe_indicator} {row['Strategy']:<18} | Sharpe: {row['Sharpe Ratio']:>8.3f} | Weight: {row['Weight']:>8.4f} ({row['Weight_Pct']:>6.2f}%)")
    
    print("\n" + "-"*120)
    print(f"  {'TOTAL':<20} | {'':>8} | Weight: {weight_sum:>8.4f} ({weight_sum*100:>6.2f}%)")
    
    # Calculate expected portfolio metrics (weighted average)
    merged = summary_df.merge(weights_df[['Strategy', 'Weight']], on='Strategy', how='inner')
    
    expected_return = (merged['Avg Return'] * merged['Weight']).sum()
    expected_sharpe = (merged['Sharpe Ratio'] * merged['Weight']).sum()
    expected_sortino = (merged['Sortino Ratio'] * merged['Weight']).sum()
    expected_max_dd = (merged['Max Drawdown'] * merged['Weight']).sum()
    
    print("\nExpected Portfolio Metrics (Weighted Average):")
    print("-"*120)
    print(f"  Expected Return:        {expected_return:>8.2%}")
    print(f"  Expected Sharpe Ratio:  {expected_sharpe:>8.3f}")
    print(f"  Expected Sortino Ratio: {expected_sortino:>8.3f}")
    print(f"  Expected Max Drawdown:  {expected_max_dd:>8.2%}")
    print("="*120)


def print_summary_table(summary_df):
    """Print formatted summary table."""
    print("\n" + "="*120)
    print("BACKTEST PERFORMANCE SUMMARY")
    print("="*120)
    
    if summary_df.empty:
        print("No results to display")
        return
    
    # Format the display
    display_df = summary_df.copy()
    
    # Format percentage columns
    pct_cols = ['Avg Return', 'Avg Drawdown', 'Stdev Return', 'Stdev Downside Return',
                'Max Drawdown', 'Win Rate', 'Total Return']
    for col in pct_cols:
        if col in display_df.columns:
            display_df[col] = display_df[col].apply(lambda x: f"{x:.2%}")
    
    # Format ratio columns
    ratio_cols = ['Sharpe Ratio', 'Sortino Ratio', 'Calmar Ratio', 'Information Coefficient']
    for col in ratio_cols:
        if col in display_df.columns:
            display_df[col] = display_df[col].apply(lambda x: f"{x:.3f}")
    
    # Format value columns
    if 'Final Value' in display_df.columns:
        display_df['Final Value'] = display_df['Final Value'].apply(lambda x: f"${x:,.2f}")
    
    # Print main metrics table
    main_metrics = ['Strategy', 'Description', 'Avg Return', 'Avg Drawdown', 
                   'Stdev Return', 'Stdev Downside Return', 'Sharpe Ratio', 
                   'Sortino Ratio', 'Information Coefficient']
    
    print("\nCore Performance Metrics:")
    print(display_df[main_metrics].to_string(index=False))
    
    # Print additional metrics
    print("\n" + "="*120)
    print("Additional Metrics:")
    additional_metrics = ['Strategy', 'Max Drawdown', 'Win Rate', 'Calmar Ratio', 
                         'Total Return', 'Final Value', 'Num Days']
    print(display_df[additional_metrics].to_string(index=False))
    
    print("\n" + "="*120)


def main():
    """Main execution function."""
    parser = argparse.ArgumentParser(
        description='Run all backtests and generate comprehensive performance metrics',
        formatter_class=argparse.ArgumentDefaultsHelpFormatter
    )
    parser.add_argument(
        '--data-file',
        type=str,
        default='data/raw/combined_coinbase_coinmarketcap_daily.csv',
        help='Path to historical OHLCV data CSV file'
    )
    parser.add_argument(
        '--marketcap-file',
        type=str,
        default='data/raw/coinmarketcap_historical_all_snapshots.csv',
        help='Path to market cap data CSV file'
    )
    parser.add_argument(
        '--funding-rates-file',
        type=str,
        default='data/raw/historical_funding_rates_top100_ALL_HISTORY_20251028_002456.csv',
        help='Path to funding rates data CSV file (top 100 coins, 2020-present)'
    )
    parser.add_argument(
        '--oi-data-file',
        type=str,
        default='data/raw/historical_open_interest_all_perps_since2020_20251027_042634.csv',
        help='Path to open interest data CSV file'
    )
    parser.add_argument(
        '--initial-capital',
        type=float,
        default=10000,
        help='Initial portfolio capital in USD'
    )
    parser.add_argument(
        '--start-date',
        type=str,
        default='2023-01-01',
        help='Start date for backtest (YYYY-MM-DD)'
    )
    parser.add_argument(
        '--end-date',
        type=str,
        default=None,
        help='End date for backtest (YYYY-MM-DD)'
    )
    parser.add_argument(
        '--output-file',
        type=str,
        default='backtests/results/all_backtests_summary.csv',
        help='Output file for summary table'
    )
    parser.add_argument(
        '--run-breakout',
        action='store_true',
        default=True,
        help='Run breakout signal backtest'
    )
    parser.add_argument(
        '--run-mean-reversion',
        action='store_true',
        default=True,
        help='Run mean reversion backtest'
    )
    parser.add_argument(
        '--run-size',
        action='store_true',
        default=True,
        help='Run size factor backtest'
    )
    parser.add_argument(
        '--run-carry',
        action='store_true',
        default=True,
        help='Run carry factor backtest'
    )
    parser.add_argument(
        '--run-days-from-high',
        action='store_true',
        default=True,
        help='Run days from high backtest'
    )
    parser.add_argument(
        '--run-oi-divergence',
        action='store_true',
        default=True,
        help='Run OI divergence backtest'
    )
    parser.add_argument(
        '--oi-mode',
        type=str,
        default='divergence',
        choices=['divergence', 'trend'],
        help='OI divergence mode: divergence (contrarian) or trend (momentum)'
    )
    parser.add_argument(
        '--run-volatility',
        action='store_true',
        default=True,
        help='Run volatility factor backtest'
    )
    parser.add_argument(
        '--volatility-strategy',
        type=str,
        default='long_low_short_high',
        choices=['long_low_short_high', 'long_low_vol', 'long_high_vol', 'long_high_short_low'],
        help='Volatility factor strategy type'
    )
    parser.add_argument(
        '--run-kurtosis',
        action='store_true',
        default=True,
        help='Run kurtosis factor backtest'
    )
    parser.add_argument(
        '--kurtosis-strategy',
        type=str,
        default='momentum',
        choices=['mean_reversion', 'momentum'],
        help='Kurtosis factor strategy type'
    )
    parser.add_argument(
        '--kurtosis-rebalance-days',
        type=int,
        default=1,
        help='Kurtosis rebalance frequency in days'
    )
    parser.add_argument(
        '--run-beta',
        action='store_true',
        default=True,
        help='Run beta factor backtest'
    )
    parser.add_argument(
        '--beta-strategy',
        type=str,
        default='betting_against_beta',
        choices=['betting_against_beta', 'traditional_risk_premium', 'long_low_beta', 'long_high_beta'],
        help='Beta factor strategy type'
    )
    parser.add_argument(
        '--beta-weighting',
        type=str,
        default='risk_parity',
        choices=['equal_weight', 'risk_parity', 'beta_weighted'],
        help='Beta factor weighting method'
    )
    parser.add_argument(
        '--beta-rebalance-days',
        type=int,
        default=1,
<<<<<<< HEAD
        help='Beta rebalance frequency in days'
    )
    parser.add_argument(
        '--run-adf',
        action='store_true',
        default=True,
        help='Run ADF factor backtest'
    )
    parser.add_argument(
        '--adf-strategy',
        type=str,
        default='trend_following_premium',
        choices=['mean_reversion_premium', 'trend_following_premium', 'long_stationary', 'long_trending'],
        help='ADF factor strategy type'
    )
    parser.add_argument(
        '--adf-window',
        type=int,
        default=60,
        help='ADF calculation window in days'
=======
        help='Beta factor rebalance frequency in days (default: 1 for daily)'
>>>>>>> 1d192b93
    )
    
    args = parser.parse_args()
    
    print("="*120)
    print("RUNNING ALL BACKTESTS")
    print("="*120)
    print(f"\nConfiguration:")
    print(f"  Data file: {args.data_file}")
    print(f"  Market cap file: {args.marketcap_file}")
    print(f"  Funding rates file: {args.funding_rates_file}")
    print(f"  OI data file: {args.oi_data_file}")
    print(f"  Initial capital: ${args.initial_capital:,.2f}")
    print(f"  Start date: {args.start_date or 'First available'}")
    print(f"  End date: {args.end_date or 'Last available'}")
    print(f"  Output file: {args.output_file}")
    print(f"  OI mode: {args.oi_mode}")
    print("="*120)
    
    # Common parameters
    common_params = {
        'initial_capital': args.initial_capital,
        'start_date': args.start_date,
        'end_date': args.end_date,
        'leverage': 1.0,
        'long_allocation': 0.5,
        'short_allocation': 0.5,
        'volatility_window': 30
    }
    
    # Run all backtests
    all_results = []
    
    # 1. Breakout Signal
    if args.run_breakout:
        result = run_breakout_backtest(
            args.data_file,
            entry_window=50,
            exit_window=70,
            **common_params
        )
        if result:
            all_results.append(result)
    
    # 2. Mean Reversion
    if args.run_mean_reversion:
        result = run_mean_reversion_backtest(
            args.data_file,
            lookback_window=30,
            return_threshold=1.0,
            volume_threshold=1.0,
            **common_params
        )
        if result:
            all_results.append(result)
    
    # 3. Size Factor
    if args.run_size and os.path.exists(args.marketcap_file):
        result = run_size_factor_backtest(
            args.data_file,
            args.marketcap_file,
            strategy='long_small_short_large',
            num_buckets=5,
            rebalance_days=7,
            **common_params
        )
        if result:
            all_results.append(result)
    
    # 4. Carry Factor
    if args.run_carry and os.path.exists(args.funding_rates_file):
        result = run_carry_factor_backtest(
            args.data_file,
            args.funding_rates_file,
            top_n=10,
            bottom_n=10,
            rebalance_days=7,
            **common_params
        )
        if result:
            all_results.append(result)
    
    # 5. Days from High
    if args.run_days_from_high:
        result = run_days_from_high_backtest(
            args.data_file,
            days_threshold=20,
            **common_params
        )
        if result:
            all_results.append(result)
    
    # 6. OI Divergence
    if args.run_oi_divergence and os.path.exists(args.oi_data_file):
        result = run_oi_divergence_backtest(
            args.data_file,
            args.oi_data_file,
            oi_mode=args.oi_mode,
            lookback=30,
            top_n=10,
            bottom_n=10,
            rebalance_days=7,
            **common_params
        )
        if result:
            all_results.append(result)
    
    # 7. Volatility Factor
    if args.run_volatility:
        result = run_volatility_factor_backtest(
            args.data_file,
            strategy=args.volatility_strategy,
            num_quintiles=5,
            rebalance_days=1,  # Daily rebalancing
            weighting_method='equal',
            **common_params
        )
        if result:
            all_results.append(result)
    
    # 8. Kurtosis Factor
    if args.run_kurtosis:
        result = run_kurtosis_factor_backtest(
            args.data_file,
            strategy=args.kurtosis_strategy,
            kurtosis_window=30,
            rebalance_days=args.kurtosis_rebalance_days,
            weighting='risk_parity',
            long_percentile=20,
            short_percentile=80,
            **common_params
        )
        if result:
            all_results.append(result)
    
    # 9. Beta Factor (BAB with Risk Parity, Daily Rebalancing)
    if args.run_beta:
        result = run_beta_factor_backtest(
            args.data_file,
            strategy=args.beta_strategy,
            beta_window=90,
            rebalance_days=args.beta_rebalance_days,
            weighting_method=args.beta_weighting,
            long_percentile=20,
            short_percentile=80,
            **common_params
        )
        if result:
            all_results.append(result)
    
<<<<<<< HEAD
    # 10. ADF Factor (Trend Following)
    if args.run_adf:
        result = run_adf_factor_backtest(
            args.data_file,
            strategy=args.adf_strategy,
            adf_window=args.adf_window,
            regression='ct',
            rebalance_days=7,
            weighting_method='equal_weight',
            long_percentile=20,
            short_percentile=80,
            min_volume=5_000_000,
            min_market_cap=50_000_000,
            **common_params
        )
        if result:
            all_results.append(result)
    
=======
>>>>>>> 1d192b93
    # Create and display summary table
    summary_df = create_summary_table(all_results)
    print_summary_table(summary_df)
    
    # Save results
    if not summary_df.empty:
        # Ensure output directory exists
        os.makedirs(os.path.dirname(args.output_file), exist_ok=True)
        
        # Save with original numeric values (not formatted)
        summary_df.to_csv(args.output_file, index=False)
        print(f"\nSummary table saved to: {args.output_file}")
        
        # Generate and save Sharpe-based weights with 5% floor
        weights_df = calculate_sharpe_weights_with_floor(summary_df, min_weight=0.05)
        
        if weights_df is not None and not weights_df.empty:
            # Print weights table
            print_sharpe_weights(weights_df, summary_df, min_weight=0.05)
            
            # Save weights to CSV
            weights_file = args.output_file.replace('_summary.csv', '_sharpe_weights.csv')
            if weights_file == args.output_file:
                weights_file = args.output_file.replace('.csv', '_sharpe_weights.csv')
            
            weights_df.to_csv(weights_file, index=False)
            print(f"\nSharpe-based weights saved to: {weights_file}")
    
    print("\n" + "="*120)
    print("ALL BACKTESTS COMPLETE")
    print("="*120)


if __name__ == "__main__":
    main()<|MERGE_RESOLUTION|>--- conflicted
+++ resolved
@@ -54,12 +54,9 @@
 from backtests.scripts.backtest_beta_factor import (
     run_backtest as backtest_beta, load_data
 )
-<<<<<<< HEAD
 from backtests.scripts.backtest_adf_factor import (
     run_backtest as run_adf_backtest, load_data
 )
-=======
->>>>>>> 1d192b93
 
 
 def calculate_comprehensive_metrics(portfolio_df, initial_capital, benchmark_returns=None):
@@ -625,7 +622,6 @@
         return None
 
 
-<<<<<<< HEAD
 def run_adf_factor_backtest(data_file, **kwargs):
     """Run ADF factor backtest."""
     print("\n" + "="*80)
@@ -675,8 +671,6 @@
         return None
 
 
-=======
->>>>>>> 1d192b93
 def create_summary_table(all_results):
     """
     Create summary table with all metrics.
@@ -1027,7 +1021,6 @@
         '--beta-rebalance-days',
         type=int,
         default=1,
-<<<<<<< HEAD
         help='Beta rebalance frequency in days'
     )
     parser.add_argument(
@@ -1048,9 +1041,6 @@
         type=int,
         default=60,
         help='ADF calculation window in days'
-=======
-        help='Beta factor rebalance frequency in days (default: 1 for daily)'
->>>>>>> 1d192b93
     )
     
     args = parser.parse_args()
@@ -1201,7 +1191,6 @@
         if result:
             all_results.append(result)
     
-<<<<<<< HEAD
     # 10. ADF Factor (Trend Following)
     if args.run_adf:
         result = run_adf_factor_backtest(
@@ -1220,8 +1209,6 @@
         if result:
             all_results.append(result)
     
-=======
->>>>>>> 1d192b93
     # Create and display summary table
     summary_df = create_summary_table(all_results)
     print_summary_table(summary_df)
