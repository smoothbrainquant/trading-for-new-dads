--- conflicted
+++ resolved
@@ -10,13 +10,9 @@
 - mean_reversion: Long-only extreme dips with high volume (2d lookback, optimal per backtest)
 - size: Placeholder (prints notice if selected but not implemented)
 - trendline_breakout: Momentum continuation based on trendline analysis (daily rebalance, 5d holding)
-<<<<<<< HEAD
-- beta: Betting Against Beta strategy (long low beta, short high beta, 5d rebalance)
-- volatility: Low volatility anomaly (long low vol, short high vol, 3d rebalance optimal)
-=======
 - beta: Betting Against Beta - Long low beta coins, short high beta coins (5d rebalance optimal)
 - kurtosis: Kurtosis factor - Long/short based on return distribution kurtosis (14d rebalance optimal)
->>>>>>> 1db13ae5
+- volatility: Low volatility anomaly (long low vol, short high vol, 3d rebalance optimal)
 
 Weights can be provided via an external JSON config file so the backtesting suite
 can update them without code changes. Example config structure:
@@ -82,11 +78,8 @@
     # strategy_oi_divergence,  # Removed: OI data not used
     strategy_beta,
     strategy_trendline_breakout,
-<<<<<<< HEAD
+    strategy_kurtosis,
     strategy_volatility,
-=======
-    strategy_kurtosis,
->>>>>>> 1db13ae5
 )
 
 # Import shared strategy utilities for legacy path
@@ -121,11 +114,8 @@
     # "oi_divergence": strategy_oi_divergence,  # Removed: OI data not used
     "beta": strategy_beta,
     "trendline_breakout": strategy_trendline_breakout,
-<<<<<<< HEAD
+    "kurtosis": strategy_kurtosis,
     "volatility": strategy_volatility,
-=======
-    "kurtosis": strategy_kurtosis,
->>>>>>> 1db13ae5
 }
 
 
@@ -249,20 +239,6 @@
             "short_allocation": short_allocation,
         }
 
-<<<<<<< HEAD
-    elif strategy_name == "volatility":
-        volatility_window = int(p.get("volatility_window", 30)) if isinstance(p, dict) else 30
-        rebalance_days = int(p.get("rebalance_days", 3)) if isinstance(p, dict) else 3
-        num_quintiles = int(p.get("num_quintiles", 5)) if isinstance(p, dict) else 5
-        strategy_type = p.get("strategy_type", "long_low_short_high") if isinstance(p, dict) else "long_low_short_high"
-        weighting_method = p.get("weighting_method", "equal_weight") if isinstance(p, dict) else "equal_weight"
-        long_allocation = float(p.get("long_allocation", 0.5)) if isinstance(p, dict) else 0.5
-        short_allocation = float(p.get("short_allocation", 0.5)) if isinstance(p, dict) else 0.5
-        return (historical_data, list(historical_data.keys()), strategy_notional), {
-            "volatility_window": volatility_window,
-            "rebalance_days": rebalance_days,
-            "num_quintiles": num_quintiles,
-=======
     elif strategy_name == "kurtosis":
         kurtosis_window = int(p.get("kurtosis_window", 30)) if isinstance(p, dict) else 30
         volatility_window = int(p.get("volatility_window", 30)) if isinstance(p, dict) else 30
@@ -280,15 +256,29 @@
             "rebalance_days": rebalance_days,
             "long_percentile": long_percentile,
             "short_percentile": short_percentile,
->>>>>>> 1db13ae5
             "strategy_type": strategy_type,
             "weighting_method": weighting_method,
             "long_allocation": long_allocation,
             "short_allocation": short_allocation,
-<<<<<<< HEAD
-=======
             "max_positions": max_positions,
->>>>>>> 1db13ae5
+        }
+
+    elif strategy_name == "volatility":
+        volatility_window = int(p.get("volatility_window", 30)) if isinstance(p, dict) else 30
+        rebalance_days = int(p.get("rebalance_days", 3)) if isinstance(p, dict) else 3
+        num_quintiles = int(p.get("num_quintiles", 5)) if isinstance(p, dict) else 5
+        strategy_type = p.get("strategy_type", "long_low_short_high") if isinstance(p, dict) else "long_low_short_high"
+        weighting_method = p.get("weighting_method", "equal_weight") if isinstance(p, dict) else "equal_weight"
+        long_allocation = float(p.get("long_allocation", 0.5)) if isinstance(p, dict) else 0.5
+        short_allocation = float(p.get("short_allocation", 0.5)) if isinstance(p, dict) else 0.5
+        return (historical_data, list(historical_data.keys()), strategy_notional), {
+            "volatility_window": volatility_window,
+            "rebalance_days": rebalance_days,
+            "num_quintiles": num_quintiles,
+            "strategy_type": strategy_type,
+            "weighting_method": weighting_method,
+            "long_allocation": long_allocation,
+            "short_allocation": short_allocation,
         }
 
     else:
