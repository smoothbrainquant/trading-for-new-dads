"""
Automated Trading Strategy Execution

This script now supports blending multiple signals with configurable weights.

Supported signals (handlers implemented or stubbed):
- days_from_high: Long-only instruments near 200d highs (inverse-vol weighted)
- breakout: Long/short based on 50d breakout with 70d exits (inverse-vol weighted)
- carry: Long negative-funding symbols, short positive-funding symbols (basic)
- mean_reversion: Long-only extreme dips with high volume (2d lookback, optimal per backtest)
- size: Placeholder (prints notice if selected but not implemented)

Weights can be provided via an external JSON config file so the backtesting suite
can update them without code changes. Example config structure:

{
  "strategy_weights": {
    "days_from_high": 0.2,
    "breakout": 0.4,
    "mean_reversion": 0.2,
    "size": 0.1,
    "carry": 0.1
  },
  "params": {
    "days_from_high": {"max_days": 20},
    "breakout": {"entry_lookback": 50, "exit_lookback": 70},
    "mean_reversion": {"zscore_threshold": 1.5, "volume_threshold": 1.0, "period_days": 2},
    "size": {"top_n": 10, "bottom_n": 10},
    "carry": {"exchange_id": "hyperliquid"}
  }
}

By default, the script uses weights from all_strategies_config.json. You can override
this by providing a custom --signal-config path, or pass --signals to use equal weights
across listed signals, or pass --signal-config="" to use the legacy 50/50 blend.
"""

import argparse
import json
import os
import sys
from collections import defaultdict
import pandas as pd

# Add workspace root and necessary directories to Python path
WORKSPACE_ROOT = os.path.dirname(os.path.dirname(os.path.abspath(__file__)))
if WORKSPACE_ROOT not in sys.path:
    sys.path.insert(0, WORKSPACE_ROOT)
EXECUTION_DIR = os.path.join(WORKSPACE_ROOT, "execution")
if EXECUTION_DIR not in sys.path:
    sys.path.insert(0, EXECUTION_DIR)
DATA_SCRIPTS_DIR = os.path.join(WORKSPACE_ROOT, "data", "scripts")
if DATA_SCRIPTS_DIR not in sys.path:
    sys.path.insert(0, DATA_SCRIPTS_DIR)

from ccxt_get_markets_by_volume import ccxt_get_markets_by_volume
from ccxt_get_data import ccxt_fetch_hyperliquid_daily_data
from ccxt_get_balance import ccxt_get_hyperliquid_balance
from ccxt_get_positions import ccxt_get_positions
from check_positions import check_positions, get_position_weights
from data.scripts.fetch_coinmarketcap_data import (
    fetch_coinmarketcap_data,
    map_symbols_to_trading_pairs,
)
from aggressive_order_execution import aggressive_execute_orders

# Import strategies from dedicated package
from execution.strategies import (
    strategy_days_from_high,
    strategy_breakout,
    strategy_carry,
    strategy_mean_reversion,
    strategy_size,
<<<<<<< HEAD
    strategy_oi_divergence,
    strategy_beta,
=======
    # strategy_oi_divergence,  # Removed: OI data not used
>>>>>>> bce16a04
)

# Import shared strategy utilities for legacy path
from execution.strategies.utils import (
    calculate_days_from_200d_high,
    calculate_rolling_30d_volatility,
    calc_weights,
    calculate_breakout_signals_from_data,
)

# Import cache management
try:
    from data.scripts.coinalyze_cache import CoinalyzeCache
except ImportError:
    CoinalyzeCache = None

# Import reporting module
from execution.reporting import (
    export_portfolio_weights_multisignal,
    export_portfolio_weights_legacy,
    generate_trade_allocation_breakdown,
)


# Strategy Registry: Maps strategy names to their implementation functions
STRATEGY_REGISTRY = {
    "days_from_high": strategy_days_from_high,
    "breakout": strategy_breakout,
    "carry": strategy_carry,
    "mean_reversion": strategy_mean_reversion,
    "size": strategy_size,
<<<<<<< HEAD
    "oi_divergence": strategy_oi_divergence,
    "beta": strategy_beta,
=======
    # "oi_divergence": strategy_oi_divergence,  # Removed: OI data not used
>>>>>>> bce16a04
}


def _build_strategy_params(
    strategy_name: str,
    historical_data: dict,
    strategy_notional: float,
    params: dict,
    cli_args,
) -> tuple:
    """
    Build parameters for a strategy based on its name.

    Returns:
        Tuple of (args, kwargs) to pass to the strategy function
    """
    p = params.get(strategy_name, {}) if isinstance(params, dict) else {}

    if strategy_name == "days_from_high":
        max_days = (
            int(p.get("max_days", cli_args.days_since_high)) if p else cli_args.days_since_high
        )
        return (historical_data, strategy_notional), {"max_days": max_days}

    elif strategy_name == "breakout":
        return (historical_data, strategy_notional), {}

    elif strategy_name == "carry":
        exchange_id = p.get("exchange_id", "hyperliquid") if isinstance(p, dict) else "hyperliquid"
        top_n = int(p.get("top_n", 10)) if isinstance(p, dict) else 10
        bottom_n = int(p.get("bottom_n", 10)) if isinstance(p, dict) else 10
        return (historical_data, list(historical_data.keys()), strategy_notional), {
            "exchange_id": exchange_id,
            "top_n": top_n,
            "bottom_n": bottom_n,
        }

    elif strategy_name == "mean_reversion":
        zscore_threshold = float(p.get("zscore_threshold", 1.5)) if isinstance(p, dict) else 1.5
        volume_threshold = float(p.get("volume_threshold", 1.0)) if isinstance(p, dict) else 1.0
        lookback_window = int(p.get("lookback_window", 30)) if isinstance(p, dict) else 30
        period_days = int(p.get("period_days", 2)) if isinstance(p, dict) else 2
        limit = int(p.get("limit", 100)) if isinstance(p, dict) else 100
        long_only = bool(p.get("long_only", True)) if isinstance(p, dict) else True
        return (historical_data, strategy_notional), {
            "zscore_threshold": zscore_threshold,
            "volume_threshold": volume_threshold,
            "lookback_window": lookback_window,
            "period_days": period_days,
            "limit": limit,
            "long_only": long_only,
        }

    # elif strategy_name == "oi_divergence":  # Removed: OI data not used
    #     mode = p.get("mode", "trend") if isinstance(p, dict) else "trend"
    #     lookback = int(p.get("lookback", 30)) if isinstance(p, dict) else 30
    #     top_n = int(p.get("top_n", 10)) if isinstance(p, dict) else 10
    #     bottom_n = int(p.get("bottom_n", 10)) if isinstance(p, dict) else 10
    #     exchange_code = p.get("exchange_code", "A") if isinstance(p, dict) else "A"
    #     return (historical_data, strategy_notional), {
    #         "mode": mode,
    #         "lookback": lookback,
    #         "top_n": top_n,
    #         "bottom_n": bottom_n,
    #         "exchange_code": exchange_code,
    #     }

    elif strategy_name == "size":
        top_n = int(p.get("top_n", 10)) if isinstance(p, dict) else 10
        bottom_n = int(p.get("bottom_n", 10)) if isinstance(p, dict) else 10
        limit = int(p.get("limit", 100)) if isinstance(p, dict) else 100
        rebalance_days = int(p.get("rebalance_days", 10)) if isinstance(p, dict) else 10
        return (historical_data, list(historical_data.keys()), strategy_notional), {
            "top_n": top_n,
            "bottom_n": bottom_n,
            "limit": limit,
            "rebalance_days": rebalance_days,
        }

    elif strategy_name == "beta":
        beta_window = int(p.get("beta_window", 90)) if isinstance(p, dict) else 90
        volatility_window = int(p.get("volatility_window", 30)) if isinstance(p, dict) else 30
        rebalance_days = int(p.get("rebalance_days", 5)) if isinstance(p, dict) else 5
        long_percentile = int(p.get("long_percentile", 20)) if isinstance(p, dict) else 20
        short_percentile = int(p.get("short_percentile", 80)) if isinstance(p, dict) else 80
        weighting_method = p.get("weighting_method", "equal_weight") if isinstance(p, dict) else "equal_weight"
        long_allocation = float(p.get("long_allocation", 0.5)) if isinstance(p, dict) else 0.5
        short_allocation = float(p.get("short_allocation", 0.5)) if isinstance(p, dict) else 0.5
        return (historical_data, list(historical_data.keys()), strategy_notional), {
            "beta_window": beta_window,
            "volatility_window": volatility_window,
            "rebalance_days": rebalance_days,
            "long_percentile": long_percentile,
            "short_percentile": short_percentile,
            "weighting_method": weighting_method,
            "long_allocation": long_allocation,
            "short_allocation": short_allocation,
        }

    else:
        # Default: just pass historical_data and notional
        return (historical_data, strategy_notional), {}


def update_market_data():
    """
    Update market cap data from CoinMarketCap.

    This function fetches the latest market cap data and saves it to the data/raw directory.
    It runs automatically at the start of each execution to ensure fresh data.

    Returns:
        pd.DataFrame: Latest market cap data or None if failed
    """
    print("\n" + "=" * 80)
    print("UPDATING MARKET DATA")
    print("=" * 80)

    try:
        # Fetch latest market cap data
        print("\nFetching latest market cap data from CoinMarketCap...")
        df_marketcap = fetch_coinmarketcap_data(limit=300)

        if df_marketcap is not None and not df_marketcap.empty:
            # Save to data/raw directory
            out_dir = os.path.join(WORKSPACE_ROOT, "data", "raw")
            os.makedirs(out_dir, exist_ok=True)
            out_path = os.path.join(out_dir, "crypto_marketcap_latest.csv")
            df_marketcap.to_csv(out_path, index=False)
            print(f"✓ Saved {len(df_marketcap)} market cap records to: {out_path}")
            return df_marketcap
        else:
            print("⚠️  No market cap data available (using mock data)")
            return None
    except Exception as e:
        print(f"⚠️  Error updating market cap data: {e}")
        return None


# def check_and_refresh_oi_data_if_needed():  # Removed: OI data not used
#     """
#     Check OI data freshness and automatically refresh if stale.
#
#     Triggers automatic download if:
#     - OI data is 1+ days behind current date
#     - OI data file is >8 hours old
#
#     Returns:
#         dict: OI data status information after check/refresh
#     """
#     try:
#         from data.scripts.refresh_oi_data import check_and_refresh_oi_data
#
#         # Check and auto-refresh if needed
#         result = check_and_refresh_oi_data(force=False, start_year=2020)
#
#         return result
#
#     except Exception as e:
#         print(f"\n⚠️  Error in OI data check/refresh: {e}")
#         import traceback
#
#         traceback.print_exc()
#         return {"status": "error", "error": str(e), "refreshed": False}


def check_cache_freshness():
    """
    Check the freshness of cached OI and carry (funding rate) data.

    This function inspects the Coinalyze cache directory and reports on the age
    and validity of cached data files. It helps identify when data needs to be refreshed.

    Returns:
        dict: Cache status information
    """
    print("\n" + "=" * 80)
    print("CHECKING CACHE FRESHNESS (Funding Rates)")
    print("=" * 80)

    if CoinalyzeCache is None:
        print("⚠️  CoinalyzeCache not available - skipping cache check")
        return {"status": "unavailable"}

    try:
        # Initialize cache with default TTL (1 hour for funding rates)
        cache = CoinalyzeCache(ttl_hours=1)

        # Get cache info
        info = cache.get_cache_info()

        print(f"\nCache directory: {info['cache_dir']}")
        print(f"Cache TTL: {info['ttl_hours']} hour(s)")

        if not info["files"]:
            print("\n⚠️  No cached data found")
            print("   Coinalyze data will be fetched from API when needed")
            return {"status": "empty", "files": []}

        print(f"\nCached files: {len(info['files'])}")
        print("\nCache Status:")
        print("-" * 80)

        valid_count = 0
        expired_count = 0

        for f in info["files"]:
            status = "✓ VALID" if f["is_valid"] else "✗ EXPIRED"
            age_str = f"{f['age_hours']:.2f}h"
            size_kb = f["size"] / 1024

            # Show validation reason for expired caches
            reason_str = ""
            if not f["is_valid"] and "validation_reason" in f:
                reason = f["validation_reason"]
                if reason == "date_changed":
                    reason_str = " (date changed)"
                elif reason == "ttl_expired":
                    reason_str = " (TTL expired)"

            print(
                f"  {status:10s} {f['name']:40s} age={age_str:8s} size={size_kb:.1f}KB{reason_str}"
            )

            if f["is_valid"]:
                valid_count += 1
            else:
                expired_count += 1

        print("-" * 80)
        print(f"\nSummary: {valid_count} valid, {expired_count} expired")

        if expired_count > 0:
            print("\n⚠️  Some cached data is expired and will be refreshed from API when needed")
        else:
            print("\n✓ All cached data is fresh and will be used")

        return {
            "status": "ok",
            "total_files": len(info["files"]),
            "valid_count": valid_count,
            "expired_count": expired_count,
            "files": info["files"],
        }

    except Exception as e:
        print(f"\n⚠️  Error checking cache: {e}")
        return {"status": "error", "error": str(e)}


def request_markets_by_volume(min_volume=100000):
    """
    Request markets by volume, filtered by minimum daily volume.

    Fetches a list of markets sorted by trading volume to identify
    the most liquid trading instruments.

    Args:
        min_volume (float): Minimum 24h notional volume in USD (default: $100,000)

    Returns:
        list: List of market symbols sorted by volume (filtered by min_volume)
    """
    df = ccxt_get_markets_by_volume()

    if df is not None and not df.empty:
        # Filter by minimum volume
        df_filtered = df[df["notional_volume_24h"] >= min_volume]
        print(f"\nFiltered to {len(df_filtered)} markets with volume >= ${min_volume:,.0f}")

        # Return list of symbols sorted by volume
        return df_filtered["symbol"].tolist()

    return []


def get_200d_daily_data(symbols):
    """
    Get 200 days of daily data.

    Retrieves historical daily OHLCV data for the past 200 days
    for the specified symbols.

    Args:
        symbols (list): List of market symbols

    Returns:
        dict: Dictionary mapping symbols to their historical data
    """
    df = ccxt_fetch_hyperliquid_daily_data(symbols=symbols, days=200)

    if df is not None and not df.empty:
        # Group by symbol and return as dictionary
        result = {}
        for symbol in df["symbol"].unique():
            symbol_data = df[df["symbol"] == symbol].copy()
            result[symbol] = symbol_data
        return result

    return {}


def calculate_days_from_200d_high(data):
    """Deprecated shim; use execution.strategies.utils.calculate_days_from_200d_high instead."""
    from execution.strategies.utils import calculate_days_from_200d_high as _impl

    return _impl(data)


def calculate_200d_ma(data):
    """Placeholder for 200d MA calculation (unused)."""
    pass


def select_instruments_by_days_from_high(data_source, threshold):
    """Deprecated; selection is handled within strategies modules."""
    from execution.strategies.utils import select_instruments_by_days_from_high as _impl

    return _impl(data_source, threshold)


def calculate_rolling_30d_volatility(data, selected_symbols):
    """Deprecated shim; use execution.strategies.utils.calculate_rolling_30d_volatility instead."""
    from execution.strategies.utils import calculate_rolling_30d_volatility as _impl

    return _impl(data, selected_symbols)


def calc_weights(volatilities):
    """Deprecated shim; use execution.strategies.utils.calc_weights instead."""
    from execution.strategies.utils import calc_weights as _impl

    return _impl(volatilities)


def get_current_positions():
    """
    Get current positions.

    Retrieves all current open positions from the exchange account.

    Returns:
        dict: Dictionary mapping symbols to position information
    """
    return check_positions()


def get_balance():
    """
    Get balance.

    Retrieves the current account balance and available funds.

    Returns:
        dict: Account balance information
    """
    return ccxt_get_hyperliquid_balance()


def calculate_difference_weights_positions(target_weights, current_positions):
    """
    Calculate difference between weights and current positions.

    Computes the difference between target portfolio weights and
    actual current position weights.

    Args:
        target_weights (dict): Dictionary of symbols to target weights
        current_positions (dict): Dictionary of current position information

    Returns:
        dict: Dictionary mapping symbols to weight differences
    """
    # Get current position weights
    current_weights = get_position_weights(current_positions)

    # Calculate differences
    differences = {}

    # Check all target symbols
    all_symbols = set(target_weights.keys()) | set(current_weights.keys())

    for symbol in all_symbols:
        target_weight = target_weights.get(symbol, 0)
        current_weight = current_weights.get(symbol, 0)
        differences[symbol] = target_weight - current_weight

    return differences


def get_account_notional_value():
    """
    Get account notional value from balance + positions.

    Calculates total account value including both free balance and
    the notional value of all open positions.

    Returns:
        float: Total account notional value in USD
    """
    # Get balance
    balance = get_balance()

    # Get positions
    positions_data = get_current_positions()

    # Extract account value from balance (perp account)
    perp_balance = balance.get("perp", {})
    perp_info = perp_balance.get("info", {})
    margin_summary = perp_info.get("marginSummary", {})
    account_value = float(margin_summary.get("accountValue", 0))

    print(f"\nAccount notional value: ${account_value:,.2f}")

    return account_value


def calculate_target_positions(weights, notional_value):
    """
    Calculate target positions based on weights and notional value.

    Args:
        weights (dict): Dictionary of symbols to portfolio weights
        notional_value (float): Total account notional value

    Returns:
        dict: Dictionary of symbols to target notional position sizes
    """
    target_positions = {}

    for symbol, weight in weights.items():
        target_notional = weight * notional_value
        target_positions[symbol] = target_notional
        print(f"  {symbol}: weight={weight:.4f}, target=${target_notional:,.2f}")

    return target_positions


def calculate_trade_amounts(target_positions, current_positions, notional_value, threshold=0.05):
    """
    Calculate trade amounts where target positions are > threshold difference from current.

    Important: If a position exists but is NOT in target_positions, it will ALWAYS be
    neutralized (closed) regardless of the threshold. This ensures that off-target
    positions are removed from the portfolio.

    This function correctly handles SHORT positions by:
    - Tracking position side (long vs short) based on contract sign
    - Using signed notional values (negative for short, positive for long)
    - Calculating correct trade amounts: target - current
      * Short position (current=-1000, target=0): diff = +1000 (BUY to close)
      * Long position (current=+1000, target=0): diff = -1000 (SELL to close)

    Args:
        target_positions (dict): Dictionary of symbols to target notional values (always positive/long)
        current_positions (dict): Dictionary of current position information from exchange
        notional_value (float): Total account notional value
        threshold (float): Minimum difference as fraction of notional to trigger trade (default 0.05)

    Returns:
        dict: Dictionary of symbols to trade amounts (positive = buy, negative = sell)
    """
    import ccxt
    import os

    trades = {}

    # Initialize exchange to fetch current prices if needed
    api_key = os.getenv("HL_API")
    api_secret = os.getenv("HL_SECRET")
    exchange = None
    if api_key and api_secret:
        exchange = ccxt.hyperliquid(
            {
                "privateKey": api_secret,
                "walletAddress": api_key,
                "enableRateLimit": True,
            }
        )

    # Get current position notional values with proper sign handling
    # For SHORT positions: notional should be negative
    # For LONG positions: notional should be positive
    # This allows correct trade amount calculation
    current_notional = {}
    position_sides = {}  # Track if position is long (positive) or short (negative)

    for pos in current_positions.get("positions", []):
        symbol = pos.get("symbol")
        contracts = pos.get("contracts", 0)

        # Skip if no contracts
        if contracts == 0:
            continue

        # Get price - try markPrice, then entryPrice, then fetch current price
        mark_price = pos.get("markPrice")
        if mark_price is None or mark_price == 0:
            mark_price = pos.get("entryPrice")
            if mark_price is None or mark_price == 0:
                # Fetch current price from exchange
                if exchange:
                    try:
                        ticker = exchange.fetch_ticker(symbol)
                        mark_price = ticker["last"]
                        print(f"  Fetched current price for {symbol}: ${mark_price:,.2f}")
                    except:
                        mark_price = 0
                else:
                    mark_price = 0

        # IMPORTANT: Hyperliquid returns POSITIVE contracts for BOTH long and short
        # The 'side' field indicates whether it's long or short, not the sign of contracts
        side = pos.get("side", "long")
        position_sides[symbol] = side

        # Store the signed notional value (negative for short, positive for long)
        # This ensures correct trade calculation: target - current
        if side == "short":
            notional = -1 * abs(contracts) * mark_price
        else:
            notional = abs(contracts) * mark_price
        current_notional[symbol] = notional

    # Calculate all symbols to consider
    all_symbols = set(target_positions.keys()) | set(current_notional.keys())

    print(
        f"\nCalculating trade amounts (threshold: {threshold*100:.0f}% of notional = ${notional_value * threshold:,.2f})"
    )
    print("=" * 80)

    for symbol in all_symbols:
        target = target_positions.get(symbol, 0)
        current = current_notional.get(
            symbol, 0
        )  # Now signed: negative for short, positive for long
        side = position_sides.get(symbol, "long")  # Default to 'long' if not tracked

        # Calculate difference: positive means BUY, negative means SELL
        # This works correctly now because current is signed:
        # - Short position (current=-1000, target=0): diff = 0-(-1000) = +1000 (BUY to close)
        # - Long position (current=+1000, target=0): diff = 0-(+1000) = -1000 (SELL to close)
        difference = target - current

        # Calculate percentage difference relative to total notional value
        pct_difference = abs(difference) / notional_value if notional_value > 0 else 0

        print(f"\n{symbol}:")
        print(f"  Current: ${abs(current):,.2f} ({side.upper()})")
        print(f"  Target:  ${target:,.2f} (LONG)")
        print(f"  Diff:    ${difference:,.2f} ({pct_difference*100:.2f}% of notional)")

        # If position exists but is NOT in target weights, always neutralize it
        if symbol not in target_positions and abs(current) > 0:
            # The difference calculation now handles both short and long correctly:
            # - Short: difference will be positive (need to BUY)
            # - Long: difference will be negative (need to SELL)
            trades[symbol] = difference
            if side == "short":
                print(
                    f"  ✓ NEUTRALIZE SHORT: Position not in target weights (BUY ${abs(difference):,.2f} to close short)"
                )
            else:
                print(
                    f"  ✓ NEUTRALIZE LONG: Position not in target weights (SELL ${abs(difference):,.2f})"
                )
        # Only trade if difference exceeds threshold
        elif pct_difference > threshold:
            trades[symbol] = difference
            print(
                f"  ✓ Trade needed: ${abs(difference):,.2f} ({'BUY' if difference > 0 else 'SELL'})"
            )
        else:
            print(f"  ✗ No trade needed (below {threshold*100:.0f}% threshold)")

    return trades


def calculate_breakout_signals_from_data(data):
    """Deprecated shim; use execution.strategies.utils.calculate_breakout_signals_from_data instead."""
    from execution.strategies.utils import calculate_breakout_signals_from_data as _impl

    return _impl(data)


def _normalize_weights(weights_dict):
    """Normalize a dict of strategy weights so they sum to 1.0 (if possible)."""
    if not weights_dict:
        return {}
    total = sum(v for v in weights_dict.values() if v is not None and v >= 0)
    if total <= 0:
        return {}
    return {k: (v / total if v is not None and v >= 0 else 0.0) for k, v in weights_dict.items()}


def load_signal_config(config_path):
    """Load strategy weights and params from a JSON config file if present."""
    if not config_path:
        return None
    try:
        if os.path.exists(config_path):
            with open(config_path, "r") as f:
                cfg = json.load(f)
            weights = cfg.get("strategy_weights", {}) or {}
            params = cfg.get("params", {}) or {}
            weights = _normalize_weights(weights)
            print(f"\nLoaded signal blend config from: {config_path}")
            print("Strategy weights:")
            for name, w in weights.items():
                print(f"  {name}: {w:.4f} ({w*100:.2f}%)")
            return {"strategy_weights": weights, "params": params}
        else:
            print(f"\nSignal config not found at: {config_path}. Using CLI/defaults.")
            return None
    except Exception as e:
        print(f"\nError loading signal config '{config_path}': {e}. Using CLI/defaults.")
        return None


def get_base_symbol(symbol):
    """Deprecated shim; use execution.strategies.utils.get_base_symbol instead."""
    from execution.strategies.utils import get_base_symbol as _impl

    return _impl(symbol)


# Note: Strategy functions are now imported from execution.strategies package


def send_orders_if_difference_exceeds_threshold(trades, dry_run=True, aggressive=False):
    """
    Send orders to adjust positions based on calculated trade amounts.

    Places buy/sell orders to rebalance the portfolio when the difference
    between target and actual positions exceeds the specified threshold.

    Args:
        trades (dict): Dictionary of symbols to trade amounts (positive = buy, negative = sell)
        dry_run (bool): If True, only prints orders without executing (default: True)
        aggressive (bool): If True, uses aggressive execution strategy (default: False)

    Returns:
        list: List of order results (empty if dry_run=True) or dict for aggressive execution
    """
    from ccxt_make_order import ccxt_make_order

    if not trades:
        print("\nNo trades to execute.")
        return []

    # Use aggressive execution if enabled
    if aggressive:
        print("\nUsing AGGRESSIVE ORDER EXECUTION strategy (tick-based)...")
        result = aggressive_execute_orders(
            trades=trades,
            tick_interval=2.0,  # Poll every 2 seconds
            max_time=60,  # Run for max 60 seconds
            cross_spread_after=True,  # Cross spread if not filled after max_time
            dry_run=dry_run,
        )
        return result

    # Default execution (simple market orders)
    print(f"\n{'='*80}")
    print(f"ORDER EXECUTION {'(DRY RUN)' if dry_run else '(LIVE)'}")
    print(f"{'='*80}")

    orders = []

    for symbol, amount in trades.items():
        side = "buy" if amount > 0 else "sell"
        notional = abs(amount)

        print(f"\n{symbol}: {side.upper()} ${notional:,.2f}")

        if dry_run:
            print(f"  [DRY RUN] Would place {side} order for ${notional:,.2f}")
        else:
            try:
                order = ccxt_make_order(
                    symbol=symbol, notional_amount=notional, side=side, order_type="market"
                )
                orders.append(order)
                print(f"  ✓ Order placed successfully")
            except Exception as e:
                print(f"  ✗ Error placing order: {str(e)}")

    return orders


def main():
    """
    Main execution function supporting multi-signal blending with external weights.

    Modes (evaluated in order):
    - By default, uses weights from all_strategies_config.json
    - If custom --signal-config provided and found, use weights from that config
    - If --signals provided, use equal weights across listed signals
    - If --signal-config="" (empty), fallback to legacy 50/50 (days_from_high + breakout)
    """
    # Parse command line arguments
    parser = argparse.ArgumentParser(
        description="Automated Trading Strategy Execution",
        formatter_class=argparse.ArgumentDefaultsHelpFormatter,
    )
    parser.add_argument(
        "--days-since-high",
        type=int,
        default=20,
        help="Maximum days since 200d high for instrument selection",
    )
    parser.add_argument(
        "--threshold",
        type=float,
        default=0.05,
        help="Rebalance threshold as decimal (e.g., 0.05 for 5%%)",
    )
    parser.add_argument(
        "--dry-run",
        action="store_true",
        default=False,
        help="Run in dry-run mode (no actual orders placed)",
    )
    parser.add_argument(
        "--leverage",
        type=float,
        default=1.5,
        help="Leverage multiplier for notional value (e.g., 2.0 for 2x leverage)",
    )
    parser.add_argument(
        "--aggressive",
        action="store_true",
        default=False,
        help="Use aggressive order execution strategy (tick-based: continuously move limit orders to best bid/ask)",
    )
    parser.add_argument(
        "--signals",
        type=str,
        default=None,
        help="Comma-separated list of signals to blend (e.g., days_from_high,breakout,mean_reversion,size,carry)",
    )
    parser.add_argument(
        "--signal-config",
        type=str,
        default=os.path.join(EXECUTION_DIR, "all_strategies_config.json"),
        help="Path to JSON config file with strategy_weights and optional params (default: all_strategies_config.json)",
    )
    args = parser.parse_args()

    # Decide blending mode
    config = load_signal_config(args.signal_config) if args.signal_config else None
    configured_weights = (config or {}).get("strategy_weights") if config else None
    params = (config or {}).get("params", {}) if config else {}

    if configured_weights:
        blend_weights = configured_weights
        selected_signals = list(blend_weights.keys())
        title = "MULTI-SIGNAL BLEND (config-driven)"
    else:
        selected_signals = []
        if args.signals:
            selected_signals = [s.strip() for s in args.signals.split(",") if s.strip()]
        blend_weights = (
            _normalize_weights({s: 1.0 for s in selected_signals}) if selected_signals else None
        )
        title = "MULTI-SIGNAL BLEND (CLI)" if blend_weights else "COMBINED 50/50 (legacy)"

    print("=" * 80)
    print(f"AUTOMATED TRADING STRATEGY EXECUTION - {title}")
    print("=" * 80)

    # Update market data and check cache freshness
    print("\n[Pre-flight checks]")
    update_market_data()

    # # Check and auto-refresh OI data if OI strategy is being used  # Removed: OI data not used
    # if (
    #     blend_weights
    #     and "oi_divergence" in blend_weights
    #     and blend_weights.get("oi_divergence", 0) > 0
    # ):
    #     print("\n[OI Data Check] OI Divergence strategy active - checking data freshness...")
    #     oi_result = check_and_refresh_oi_data_if_needed()
    #
    #     # Check result
    #     if oi_result.get("refreshed"):
    #         print("\n" + "✓" * 80)
    #         print("✓ OI DATA AUTOMATICALLY REFRESHED")
    #         print(f"✓ Fresh data downloaded and ready for trading")
    #         print("✓" * 80)
    #     elif oi_result.get("status") == "current":
    #         print("\n✓ OI data is current - no refresh needed")
    #     elif oi_result.get("status") in ["refresh_failed", "error"]:
    #         # Refresh failed - issue strong warning
    #         print("\n" + "!" * 80)
    #         print("⚠️  CRITICAL: OI DATA REFRESH FAILED")
    #         print(f"   Strategy weight: {blend_weights.get('oi_divergence', 0)*100:.1f}%")
    #         print("   Impact: Will use existing data (potentially stale)")
    #         print("   Recommendation: Check COINALYZE_API credentials and network")
    #         if oi_result.get("error"):
    #             print(f"   Error: {oi_result.get('error')}")
    #         print("!" * 80)
    #     else:
    #         # Unknown status - warn but continue
    #         print(f"\n⚠️  Warning: Unexpected OI data status: {oi_result.get('status')}")

    check_cache_freshness()

    print(f"\nParameters:")
    print(f"  Days since high (Strategy 1 default): {args.days_since_high}")
    print(f"  Rebalance threshold: {args.threshold*100:.1f}%")
    print(f"  Leverage: {args.leverage}x")
    print(f"  Aggressive execution: {args.aggressive}")
    print(f"  Dry run: {args.dry_run}")
    if blend_weights:
        print("\nSelected signals and weights:")
        for name, w in blend_weights.items():
            print(f"  {name}: {w:.4f} ({w*100:.2f}%)")
    else:
        print("\nSelected signals: days_from_high + breakout (50/50 legacy)")
    print("=" * 80)

    # Step 1: Request markets by volume
    print("\n[1/7] Requesting markets by volume (>$100k/day)...")
    symbols = request_markets_by_volume(min_volume=100000)
    print(f"Selected {len(symbols)} markets")

    if not symbols:
        print("No markets found. Exiting.")
        return

    # Step 2: Get 200d daily data
    print("\n[2/7] Fetching 200 days of daily data...")
    historical_data = get_200d_daily_data(symbols)
    print(f"Retrieved data for {len(historical_data)} symbols")

    if not historical_data:
        print("No historical data available. Exiting.")
        return

    # Step 3: Get account notional and apply leverage
    print("\n[3/7] Getting account notional and applying leverage...")
    try:
        base_notional_value = get_account_notional_value()
    except Exception as e:
        # Check if error is due to missing credentials
        missing_creds = "HL_API" in str(e) or "HL_SECRET" in str(e) or "must be set" in str(e)
        if missing_creds:
            print(
                f"Could not fetch account value (credentials missing). Using mock $100,000 for DRY RUN."
            )
            base_notional_value = 100000.0
        else:
            # For other errors, still raise if not in dry-run
            if args.dry_run:
                print(f"Could not fetch account value ({e}). Using mock $100,000 for DRY RUN.")
                base_notional_value = 100000.0
            else:
                raise
    notional_value = base_notional_value * args.leverage
    if args.leverage != 1.0:
        print(
            f"Applying {args.leverage}x leverage: ${base_notional_value:,.2f} → ${notional_value:,.2f}"
        )

    # Step 4: Build target positions either via blend or legacy 50/50
    print("\n[4/7] Building target positions from selected signals...")
    target_positions = defaultdict(float)
    # Track per-signal contributions for allocation breakdown
    per_signal_contribs: dict[str, dict[str, float]] = {}
    signal_names: list[str] = []

    if blend_weights:
        # Use multi-signal blend
        signal_names = list(blend_weights.keys())

        # First pass: Call all strategies with their initial weights
        initial_contributions = {}
        initial_contributions_original = {}  # Store unscaled contributions for comparison
        for strategy_name, weight in blend_weights.items():
            if weight <= 0:
                continue

            strategy_notional = notional_value * weight
            print("\n" + "-" * 80)
            print(
                f"Strategy: {strategy_name} | Allocation: ${strategy_notional:,.2f} ({weight*100:.2f}%)"
            )

            # Look up strategy function in registry
            strategy_fn = STRATEGY_REGISTRY.get(strategy_name)
            if not strategy_fn:
                print(f"  WARNING: Unknown strategy '{strategy_name}' not in registry, skipping.")
                contrib = {}
            else:
                # Build parameters for this strategy
                strategy_args, strategy_kwargs = _build_strategy_params(
                    strategy_name=strategy_name,
                    historical_data=historical_data,
                    strategy_notional=strategy_notional,
                    params=params,
                    cli_args=args,
                )

                # Execute strategy
                try:
                    contrib = strategy_fn(*strategy_args, **strategy_kwargs)
                except Exception as e:
                    print(f"  ERROR executing strategy '{strategy_name}': {e}")
                    contrib = {}

            # Store initial contributions (both original and working copy)
            initial_contributions[strategy_name] = dict(contrib)
            initial_contributions_original[strategy_name] = dict(contrib)

        # Print BEFORE reallocation weights
        print("\n" + "=" * 80)
        print("PORTFOLIO WEIGHTS BEFORE CAPITAL REALLOCATION")
        print("=" * 80)
        temp_positions_before = defaultdict(float)
        for strategy_name, contrib in initial_contributions.items():
            for sym, ntl in contrib.items():
                temp_positions_before[sym] += ntl

        if temp_positions_before:
            # Convert to weights
            weights_before = {}
            for symbol, notional in temp_positions_before.items():
                weight = notional / notional_value if notional_value > 0 else 0.0
                weights_before[symbol] = weight

            # Sort by absolute weight
            sorted_weights = sorted(weights_before.items(), key=lambda x: abs(x[1]), reverse=True)

            print(f"\nTop 20 positions:")
            for i, (symbol, weight) in enumerate(sorted_weights[:20], 1):
                side = "LONG" if weight > 0 else ("SHORT" if weight < 0 else "FLAT")
                print(f"  {i:2d}. {symbol:20s}: {weight:>8.3f} ({weight*100:>6.2f}%) {side:>5s}")

            total_weight = sum(abs(w) for w in weights_before.values())
            total_long = sum(w for w in weights_before.values() if w > 0)
            total_short = sum(abs(w) for w in weights_before.values() if w < 0)
            print(f"\nTotal positions: {len(weights_before)}")
            print(f"Total weight (abs): {total_weight:.3f}")
            print(f"Long weight: {total_long:.3f}")
            print(f"Short weight: {total_short:.3f}")
        else:
            print("\nNo positions before reallocation.")
        print("=" * 80)

        # Check which strategies returned no positions and rebalance
        # Fixed weight strategies that should maintain their allocation
        FIXED_WEIGHT_STRATEGIES = {"breakout", "days_from_high"}

        active_strategies = {
            name: weight
            for name, weight in blend_weights.items()
            if initial_contributions.get(name, {})
        }
        inactive_strategies = {
            name: weight
            for name, weight in blend_weights.items()
            if not initial_contributions.get(name, {})
        }

        if inactive_strategies:
            print("\n" + "=" * 80)
            print("CAPITAL REALLOCATION: Some strategies returned no positions")
            print("=" * 80)
            for name, orig_weight in inactive_strategies.items():
                print(f"  ❌ {name}: No positions found (original weight: {orig_weight*100:.2f}%)")

            if active_strategies:
                # Separate fixed and flexible strategies
                fixed_active = {
                    name: weight
                    for name, weight in active_strategies.items()
                    if name in FIXED_WEIGHT_STRATEGIES
                }
                flexible_active = {
                    name: weight
                    for name, weight in active_strategies.items()
                    if name not in FIXED_WEIGHT_STRATEGIES
                }

                # Calculate capital to redistribute (from inactive strategies + inactive fixed strategies)
                inactive_flexible = {
                    name: weight
                    for name, weight in inactive_strategies.items()
                    if name not in FIXED_WEIGHT_STRATEGIES
                }
                capital_to_redistribute = sum(inactive_flexible.values())

                print(f"\n  Fixed allocations (maintaining original weights):")
                for name, weight in fixed_active.items():
                    print(f"    {name}: {weight*100:.2f}% (fixed)")

                if flexible_active and capital_to_redistribute > 0:
                    # Renormalize only flexible strategies with the additional capital
                    # New weight = original weight * (1 + capital_to_redistribute / sum(original flexible weights))
                    original_flexible_total = sum(flexible_active.values())
                    scale_factor = (
                        original_flexible_total + capital_to_redistribute
                    ) / original_flexible_total

                    print(
                        f"\n  Reallocating {capital_to_redistribute*100:.2f}% capital among flexible strategies:"
                    )

                    rebalanced_weights = {}
                    # Keep fixed weights unchanged
                    for name, weight in fixed_active.items():
                        rebalanced_weights[name] = weight

                    # Scale up flexible weights proportionally
                    for name, weight in flexible_active.items():
                        new_weight = weight * scale_factor
                        rebalanced_weights[name] = new_weight
                        print(
                            f"    {name}: {weight*100:.2f}% → {new_weight*100:.2f}% "
                            f"(+{(new_weight - weight)*100:.2f}pp)"
                        )

                    # Verify total sums to 1.0
                    total_weight = sum(rebalanced_weights.values())
                    if abs(total_weight - 1.0) > 0.0001:
                        print(
                            f"\n  ⚠️  WARNING: Total weight = {total_weight*100:.2f}% (expected 100%)"
                        )

                    # Recalculate positions with new weights
                    print("\n  Recalculating positions with adjusted weights...")
                    print("-" * 80)

                    for strategy_name, new_weight in rebalanced_weights.items():
                        old_weight = blend_weights[strategy_name]
                        old_notional = notional_value * old_weight
                        new_notional = notional_value * new_weight

                        if strategy_name in FIXED_WEIGHT_STRATEGIES:
                            print(f"\n  Strategy: {strategy_name} (FIXED)")
                            print(f"    Allocation: ${old_notional:,.2f} (unchanged)")
                        else:
                            print(f"\n  Strategy: {strategy_name}")
                            print(f"    Allocation: ${old_notional:,.2f} → ${new_notional:,.2f}")

                            # Scale the initial contributions by the weight ratio
                            ratio = new_weight / old_weight if old_weight > 0 else 0
                            old_contrib = initial_contributions[strategy_name]
                            new_contrib = {
                                sym: notional * ratio for sym, notional in old_contrib.items()
                            }

                            initial_contributions[strategy_name] = new_contrib
                            print(f"    Positions scaled by {ratio:.4f}x")

                    # Update blend_weights to reflect rebalancing
                    blend_weights = rebalanced_weights
                    print("=" * 80)
                elif not flexible_active:
                    print(
                        f"\n  All active strategies have fixed weights (no flexible strategies to rebalance)"
                    )
                    # Keep the fixed strategies at their original weights
                    rebalanced_weights = fixed_active
                    blend_weights = rebalanced_weights
                    print("=" * 80)
                else:
                    print(f"\n  No capital to redistribute (all inactive strategies are fixed)")
                    print("=" * 80)
            else:
                print("\n  ⚠️  WARNING: No strategies returned any positions!")
                print("=" * 80)

        # Build target positions from (potentially rebalanced) contributions
        for strategy_name, contrib in initial_contributions.items():
            per_signal_contribs[strategy_name] = dict(contrib)
            for sym, ntl in contrib.items():
                target_positions[sym] += ntl

        # Print AFTER reallocation weights
        print("\n" + "=" * 80)
        print("PORTFOLIO WEIGHTS AFTER CAPITAL REALLOCATION")
        print("=" * 80)

        if target_positions:
            # Convert to weights
            weights_after = {}
            for symbol, notional in target_positions.items():
                weight = notional / notional_value if notional_value > 0 else 0.0
                weights_after[symbol] = weight

            # Sort by absolute weight
            sorted_weights = sorted(weights_after.items(), key=lambda x: abs(x[1]), reverse=True)

            print(f"\nTop 20 positions:")
            for i, (symbol, weight) in enumerate(sorted_weights[:20], 1):
                side = "LONG" if weight > 0 else ("SHORT" if weight < 0 else "FLAT")
                print(f"  {i:2d}. {symbol:20s}: {weight:>8.3f} ({weight*100:>6.2f}%) {side:>5s}")

            total_weight = sum(abs(w) for w in weights_after.values())
            total_long = sum(w for w in weights_after.values() if w > 0)
            total_short = sum(abs(w) for w in weights_after.values() if w < 0)
            print(f"\nTotal positions: {len(weights_after)}")
            print(f"Total weight (abs): {total_weight:.3f}")
            print(f"Long weight: {total_long:.3f}")
            print(f"Short weight: {total_short:.3f}")
        else:
            print("\nNo positions after reallocation.")
        print("=" * 80)

        # Print combined positions
        if target_positions:
            print("\nCombined Target Positions (from multi-signal blend):")
            print("=" * 80)
            for symbol, target in sorted(target_positions.items()):
                side = "LONG" if target > 0 else ("SHORT" if target < 0 else "FLAT")
                print(f"  {symbol}: {side} ${abs(target):,.2f}")
        else:
            print("\nNo target positions generated from selected signals.")

        # CRITICAL WARNING: Check capital utilization
        total_allocated = sum(abs(v) for v in target_positions.values())
        utilization_pct = (total_allocated / notional_value * 100) if notional_value > 0 else 0
        print(f"\n{'='*80}")
        print(
            f"CAPITAL UTILIZATION: ${total_allocated:,.2f} / ${notional_value:,.2f} ({utilization_pct:.1f}%)"
        )
        print(f"{'='*80}")

        # Warn if severely underallocated
        if utilization_pct < 50:
            print(f"\n⚠️  WARNING: LOW CAPITAL UTILIZATION ({utilization_pct:.1f}%)")
            print(
                f"    Expected ~100% utilization with leverage, but only {utilization_pct:.1f}% is allocated."
            )
            print(f"    This means most strategies are NOT finding signals:")
            for strategy_name, weight in blend_weights.items():
                expected_alloc = weight * notional_value
                actual_alloc = sum(
                    abs(per_signal_contribs.get(strategy_name, {}).get(sym, 0.0))
                    for sym in target_positions.keys()
                )
                strat_util = (actual_alloc / expected_alloc * 100) if expected_alloc > 0 else 0
                status = "✓" if strat_util > 80 else "⚠️" if strat_util > 20 else "❌"
                print(
                    f"      {status} {strategy_name:20s}: {strat_util:>5.1f}% (${actual_alloc:>12,.2f} / ${expected_alloc:>12,.2f})"
                )
            print(f"\n    Possible causes:")
            print(f"      1. Strategies require external data (Coinalyze API for carry/OI)")
            print(f"      2. Current market conditions don't meet strategy criteria")
            print(f"      3. Strategy parameters are too conservative")
            print(f"{'='*80}\n")

        # Export portfolio weights to file after handling reallocation
        export_portfolio_weights_multisignal(
            target_positions=target_positions,
            initial_contributions_original=initial_contributions_original,
            per_signal_contribs=per_signal_contribs,
            signal_names=signal_names,
            notional_value=notional_value,
            workspace_root=WORKSPACE_ROOT,
        )

    else:
        # Legacy 50/50 pipeline (days_from_high + breakout)
        print("\nUsing legacy 50/50 blend: days_from_high + breakout")
        initial_contributions_original = {}  # Initialize for legacy path

        # Days from high path
        days_from_high = calculate_days_from_200d_high(historical_data)
        selected_symbols_20d = [
            symbol for symbol, days in days_from_high.items() if days <= args.days_since_high
        ]
        volatilities_20d = (
            calculate_rolling_30d_volatility(historical_data, selected_symbols_20d)
            if selected_symbols_20d
            else {}
        )
        weights_20d = calc_weights(volatilities_20d) if volatilities_20d else {}

        # Breakout path
        breakout_signals = calculate_breakout_signals_from_data(historical_data)
        longs_breakout = [
            symbol for symbol, direction in breakout_signals.items() if direction == 1
        ]
        shorts_breakout = [
            symbol for symbol, direction in breakout_signals.items() if direction == -1
        ]
        vol_long = (
            calculate_rolling_30d_volatility(historical_data, longs_breakout)
            if longs_breakout
            else {}
        )
        vol_short = (
            calculate_rolling_30d_volatility(historical_data, shorts_breakout)
            if shorts_breakout
            else {}
        )
        w_long = calc_weights(vol_long) if vol_long else {}
        w_short = calc_weights(vol_short) if vol_short else {}

        # Combine as before
        strat1_notional = notional_value * 0.5
        strat2_notional = notional_value * 0.5

        # Per-signal contributions
        signal_names = ["days_from_high", "breakout"]
        contrib_days = {sym: w * strat1_notional for sym, w in (weights_20d or {}).items()}
        contrib_breakout: dict[str, float] = {}
        for sym, w in (w_long or {}).items():
            contrib_breakout[sym] = contrib_breakout.get(sym, 0.0) + w * strat2_notional
        for sym, w in (w_short or {}).items():
            contrib_breakout[sym] = contrib_breakout.get(sym, 0.0) - w * strat2_notional
        per_signal_contribs["days_from_high"] = contrib_days
        per_signal_contribs["breakout"] = contrib_breakout
        initial_contributions_original["days_from_high"] = dict(contrib_days)
        initial_contributions_original["breakout"] = dict(contrib_breakout)

        # Combined target positions
        for sym, amt in contrib_days.items():
            target_positions[sym] += amt
        for sym, amt in contrib_breakout.items():
            target_positions[sym] += amt

        if target_positions:
            print("\nCombined Target Positions (legacy 50/50):")
            print("=" * 80)
            for symbol, target in sorted(target_positions.items()):
                side = "LONG" if target > 0 else ("SHORT" if target < 0 else "FLAT")
                print(f"  {symbol}: {side} ${abs(target):,.2f}")

        # Export portfolio weights to file for legacy mode
        export_portfolio_weights_legacy(
            target_positions=target_positions,
            per_signal_contribs=per_signal_contribs,
            signal_names=signal_names,
            notional_value=notional_value,
            workspace_root=WORKSPACE_ROOT,
        )

    # Step 5: Get current positions
    print("\n[5/7] Getting current positions...")
    try:
        current_positions = get_current_positions()
    except Exception as e:
        # Auto-enable dry-run if credentials missing, to avoid hard failure in normal runs
        missing_creds = "HL_API" in str(e) or "HL_SECRET" in str(e) or "must be set" in str(e)
        if args.dry_run or missing_creds:
            if missing_creds and not args.dry_run:
                print("Credentials missing; switching to DRY RUN for this session.")
                args.dry_run = True  # type: ignore
            print(f"Could not fetch positions ({e}). Assuming flat portfolio for DRY RUN.")
            current_positions = {
                "total_positions": 0,
                "total_unrealized_pnl": 0.0,
                "positions": [],
                "symbols": [],
            }
        else:
            raise
    print(f"Currently holding {current_positions['total_positions']} positions")
    print(f"Total unrealized PnL: ${current_positions['total_unrealized_pnl']:,.2f}")

    # Step 6: Calculate trade amounts
    print(f"\n[6/7] Calculating trade amounts (>{args.threshold*100:.0f}% threshold)...")
    trades = calculate_trade_amounts(
        target_positions, current_positions, notional_value, threshold=args.threshold
    )

    # Build and print allocation breakdown by trade before executing orders
    generate_trade_allocation_breakdown(
        trades=trades,
        target_positions=target_positions,
        per_signal_contribs=per_signal_contribs,
        signal_names=signal_names,
        notional_value=notional_value,
        historical_data=historical_data,
        workspace_root=WORKSPACE_ROOT,
        exchange_id="hyperliquid",
    )

    # Step 7: Execute orders (dry run by default)
    print("\n" + "=" * 80)
    print("TRADE EXECUTION")
    print("=" * 80)

    if trades:
        print(f"\n{len(trades)} trade(s) to execute:")
        for symbol, amount in trades.items():
            side = "BUY" if amount > 0 else "SELL"
            print(f"  {symbol}: {side} ${abs(amount):,.2f}")

        # Execute orders
        send_orders_if_difference_exceeds_threshold(
            trades, dry_run=args.dry_run, aggressive=args.aggressive
        )

        if args.dry_run:
            print("\n" + "=" * 80)
            print("NOTE: Running in DRY RUN mode. No actual orders were placed.")
            print("To execute live orders, run without --dry-run flag")
            print("=" * 80)
    else:
        print("\nNo trades needed. Portfolio is within rebalancing threshold.")

    print("\n" + "=" * 80)
    print("STRATEGY EXECUTION COMPLETE")
    print("=" * 80)


if __name__ == "__main__":
    main()<|MERGE_RESOLUTION|>--- conflicted
+++ resolved
@@ -71,12 +71,8 @@
     strategy_carry,
     strategy_mean_reversion,
     strategy_size,
-<<<<<<< HEAD
-    strategy_oi_divergence,
+    # strategy_oi_divergence,  # Removed: OI data not used
     strategy_beta,
-=======
-    # strategy_oi_divergence,  # Removed: OI data not used
->>>>>>> bce16a04
 )
 
 # Import shared strategy utilities for legacy path
@@ -108,12 +104,8 @@
     "carry": strategy_carry,
     "mean_reversion": strategy_mean_reversion,
     "size": strategy_size,
-<<<<<<< HEAD
-    "oi_divergence": strategy_oi_divergence,
+    # "oi_divergence": strategy_oi_divergence,  # Removed: OI data not used
     "beta": strategy_beta,
-=======
-    # "oi_divergence": strategy_oi_divergence,  # Removed: OI data not used
->>>>>>> bce16a04
 }
 
 
