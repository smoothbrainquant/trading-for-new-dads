--- conflicted
+++ resolved
@@ -93,11 +93,8 @@
     strategy_kurtosis,
     strategy_volatility,
     strategy_adf,
-<<<<<<< HEAD
     strategy_leverage_inverted,  # testing
-=======
     strategy_regime_switching,
->>>>>>> 8afecff2
 )
 
 # Import shared strategy utilities for legacy path
@@ -135,11 +132,8 @@
     "kurtosis": strategy_kurtosis,
     "volatility": strategy_volatility,
     "adf": strategy_adf,
-<<<<<<< HEAD
     "leverage_inverted": strategy_leverage_inverted,  # testing
-=======
     "regime_switching": strategy_regime_switching,
->>>>>>> 8afecff2
 }
 
 
@@ -333,7 +327,6 @@
             "short_allocation": short_allocation,
         }
 
-<<<<<<< HEAD
     elif strategy_name == "leverage_inverted":  # testing
         rebalance_days = int(p.get("rebalance_days", 7)) if isinstance(p, dict) else 7
         top_n = int(p.get("top_n", 10)) if isinstance(p, dict) else 10
@@ -342,7 +335,8 @@
             "rebalance_days": rebalance_days,
             "top_n": top_n,
             "bottom_n": bottom_n,
-=======
+        }
+
     elif strategy_name == "regime_switching":
         mode = p.get("mode", "blended") if isinstance(p, dict) else "blended"
         adf_window = int(p.get("adf_window", 60)) if isinstance(p, dict) else 60
@@ -361,7 +355,6 @@
             "long_percentile": long_percentile,
             "short_percentile": short_percentile,
             "weighting_method": weighting_method,
->>>>>>> 8afecff2
         }
 
     else:
