--- conflicted
+++ resolved
@@ -8,9 +8,10 @@
 - breakout: Long/short based on 50d breakout with 70d exits (inverse-vol weighted)
 - carry: Long negative-funding symbols, short positive-funding symbols (basic)
 - mean_reversion: Long-only extreme dips with high volume (2d lookback, optimal per backtest)
-- size: Placeholder (prints notice if selected but not implemented)
+- size: Long small-cap / short large-cap strategy
 - oi_divergence: Open interest divergence signals (contrarian or momentum)
 - kurtosis: Long/short based on return distribution tail-fatness (momentum or mean reversion)
+- beta: Betting Against Beta (BAB) - long low-beta / short high-beta strategy
 
 Weights can be provided via an external JSON config file so the backtesting suite
 can update them without code changes. Example config structure:
@@ -29,13 +30,10 @@
     "breakout": {"entry_lookback": 50, "exit_lookback": 70},
     "mean_reversion": {"zscore_threshold": 1.5, "volume_threshold": 1.0, "period_days": 2},
     "size": {"top_n": 10, "bottom_n": 10},
-<<<<<<< HEAD
     "carry": {"exchange_id": "hyperliquid"},
     "oi_divergence": {"mode": "trend", "lookback": 30, "exchange_code": "A"},
-    "kurtosis": {"strategy": "momentum", "kurtosis_window": 30, "long_percentile": 20, "short_percentile": 80, "max_positions": 10}
-=======
-    "carry": {"exchange_id": "hyperliquid"}
->>>>>>> f3e8406f
+    "kurtosis": {"strategy": "momentum", "kurtosis_window": 30, "long_percentile": 20, "short_percentile": 80, "max_positions": 10},
+    "beta": {"beta_window": 90, "rebalance_days": 5, "weighting_method": "equal_weight"}
   }
 }
 
@@ -80,13 +78,9 @@
     strategy_carry,
     strategy_mean_reversion,
     strategy_size,
-<<<<<<< HEAD
     strategy_oi_divergence,
     strategy_kurtosis,
-=======
-    # strategy_oi_divergence,  # Removed: OI data not used
     strategy_beta,
->>>>>>> f3e8406f
 )
 
 # Import shared strategy utilities for legacy path
@@ -118,13 +112,9 @@
     "carry": strategy_carry,
     "mean_reversion": strategy_mean_reversion,
     "size": strategy_size,
-<<<<<<< HEAD
     "oi_divergence": strategy_oi_divergence,
     "kurtosis": strategy_kurtosis,
-=======
-    # "oi_divergence": strategy_oi_divergence,  # Removed: OI data not used
     "beta": strategy_beta,
->>>>>>> f3e8406f
 }
 
 
@@ -178,19 +168,19 @@
             "long_only": long_only,
         }
 
-    # elif strategy_name == "oi_divergence":  # Removed: OI data not used
-    #     mode = p.get("mode", "trend") if isinstance(p, dict) else "trend"
-    #     lookback = int(p.get("lookback", 30)) if isinstance(p, dict) else 30
-    #     top_n = int(p.get("top_n", 10)) if isinstance(p, dict) else 10
-    #     bottom_n = int(p.get("bottom_n", 10)) if isinstance(p, dict) else 10
-    #     exchange_code = p.get("exchange_code", "A") if isinstance(p, dict) else "A"
-    #     return (historical_data, strategy_notional), {
-    #         "mode": mode,
-    #         "lookback": lookback,
-    #         "top_n": top_n,
-    #         "bottom_n": bottom_n,
-    #         "exchange_code": exchange_code,
-    #     }
+    elif strategy_name == "oi_divergence":
+        mode = p.get("mode", "trend") if isinstance(p, dict) else "trend"
+        lookback = int(p.get("lookback", 30)) if isinstance(p, dict) else 30
+        top_n = int(p.get("top_n", 10)) if isinstance(p, dict) else 10
+        bottom_n = int(p.get("bottom_n", 10)) if isinstance(p, dict) else 10
+        exchange_code = p.get("exchange_code", "A") if isinstance(p, dict) else "A"
+        return (historical_data, strategy_notional), {
+            "mode": mode,
+            "lookback": lookback,
+            "top_n": top_n,
+            "bottom_n": bottom_n,
+            "exchange_code": exchange_code,
+        }
 
     elif strategy_name == "size":
         top_n = int(p.get("top_n", 10)) if isinstance(p, dict) else 10
@@ -879,7 +869,7 @@
         "--signals",
         type=str,
         default=None,
-        help="Comma-separated list of signals to blend (e.g., days_from_high,breakout,mean_reversion,size,carry,oi_divergence,kurtosis)",
+        help="Comma-separated list of signals to blend (e.g., days_from_high,breakout,mean_reversion,size,carry,oi_divergence,kurtosis,beta)",
     )
     parser.add_argument(
         "--signal-config",
