from .days_from_high import strategy_days_from_high
from .breakout import strategy_breakout
from .carry import strategy_carry
from .mean_reversion import strategy_mean_reversion
from .size import strategy_size
from .open_interest_divergence import strategy_oi_divergence
from .beta import strategy_beta
from .trendline_breakout import strategy_trendline_breakout
from .kurtosis import strategy_kurtosis
from .volatility import strategy_volatility
from .adf import strategy_adf
<<<<<<< HEAD
from .leverage_inverted import strategy_leverage_inverted
=======
from .regime_switching import strategy_regime_switching
>>>>>>> 8afecff2

__all__ = [
    "strategy_days_from_high",
    "strategy_breakout",
    "strategy_carry",
    "strategy_mean_reversion",
    "strategy_size",
    "strategy_oi_divergence",
    "strategy_beta",
    "strategy_trendline_breakout",
    "strategy_kurtosis",
    "strategy_volatility",
    "strategy_adf",
<<<<<<< HEAD
    "strategy_leverage_inverted",
=======
    "strategy_regime_switching",
>>>>>>> 8afecff2
]<|MERGE_RESOLUTION|>--- conflicted
+++ resolved
@@ -9,11 +9,8 @@
 from .kurtosis import strategy_kurtosis
 from .volatility import strategy_volatility
 from .adf import strategy_adf
-<<<<<<< HEAD
 from .leverage_inverted import strategy_leverage_inverted
-=======
 from .regime_switching import strategy_regime_switching
->>>>>>> 8afecff2
 
 __all__ = [
     "strategy_days_from_high",
@@ -27,9 +24,6 @@
     "strategy_kurtosis",
     "strategy_volatility",
     "strategy_adf",
-<<<<<<< HEAD
     "strategy_leverage_inverted",
-=======
     "strategy_regime_switching",
->>>>>>> 8afecff2
 ]